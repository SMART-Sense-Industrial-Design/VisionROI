--- conflicted
+++ resolved
@@ -40,7 +40,6 @@
 logger.setLevel(logging.INFO)
 _data_sources_root = Path(__file__).resolve().parents[2] / "data_sources"
 
-<<<<<<< HEAD
 _reader_executor_lock = threading.Lock()
 _reader_executor: ThreadPoolExecutor | None = None
 _reader_thread_locals = threading.local()
@@ -86,13 +85,6 @@
     _max_reader_pool,
     "infinite" if _reader_acquire_timeout is None else _reader_acquire_timeout,
 )
-=======
-_reader = None
-_reader_lock = threading.Lock()
-# RapidOCR ยังไม่ยืนยันความเป็น thread-safe ของ reader
-# จึงต้องล็อกระหว่างการเรียกใช้งานจริงเพื่อให้ผลลัพธ์นิ่ง
-_reader_infer_lock = threading.Lock()
->>>>>>> 62a13a46
 
 last_ocr_times: dict = {}
 last_ocr_results: dict = {}
@@ -602,7 +594,6 @@
     return frame
 
 
-<<<<<<< HEAD
 def _run_reader(frame):
     executor = _ensure_reader_executor()
     future = executor.submit(_invoke_reader, frame)
@@ -619,24 +610,14 @@
         raise TimeoutError(
             "Timed out waiting for available RapidOCR worker thread"
         ) from exc
-=======
-def _run_reader(reader, frame):
-    # ป้องกัน race condition ระหว่างหลายเธรด
-    with _reader_infer_lock:
-        return reader(frame)
->>>>>>> 62a13a46
+
 
 
 def _run_ocr_async(frame, roi_id, save, source) -> str:
     try:
-<<<<<<< HEAD
         frame = _prepare_frame_for_reader(frame)
         result = _normalise_reader_output(_run_reader(frame))
-=======
-        reader = _get_global_reader()
-        frame = _prepare_frame_for_reader(frame)
-        result = _normalise_reader_output(_run_reader(reader, frame))
->>>>>>> 62a13a46
+
         text = _extract_text(result)
 
         logger.info(
@@ -689,20 +670,6 @@
             self.logger.exception(
                 f"roi_id={roi_id} {self.MODULE_NAME} OCR error: {e}"
             )
-<<<<<<< HEAD
-=======
-            reader = None
-
-        if reader is not None:
-            try:
-                frame = _prepare_frame_for_reader(frame)
-                result = _normalise_reader_output(_run_reader(reader, frame))
-                text = _extract_text(result)
-            except Exception as e:
-                self.logger.exception(
-                    f"roi_id={roi_id} {self.MODULE_NAME} OCR error: {e}"
-                )
->>>>>>> 62a13a46
 
         if text:
             self.logger.info(
