from __future__ import annotations

<<<<<<< HEAD
import time
from PIL import Image
import cv2
import logging
import os
from datetime import datetime
import threading
from pathlib import Path
import gc
from src.utils.logger import get_logger
=======
import threading
from pathlib import Path
import gc
from src.utils.image import save_image_async
>>>>>>> e4ac2192


from inference_modules.base_ocr import BaseOCR, np, Image, cv2

try:
    from rapidocr import RapidOCR
except Exception:  # pragma: no cover - fallback when rapidocr missing
    RapidOCR = None  # type: ignore[assignment]

<<<<<<< HEAD
MODULE_NAME = "rapid_ocr"
logger = logging.getLogger(MODULE_NAME)
logger.setLevel(logging.INFO)
_data_sources_root = Path(__file__).resolve().parents[2] / "data_sources"

_reader = None
_reader_lock = threading.Lock()


def _get_reader():
    """สร้างและคืนค่า RapidOCR แบบ singleton"""
    if RapidOCR is None:
        raise RuntimeError("rapidocr library is not installed")
    global _reader
    with _reader_lock:
        if _reader is None:
            _reader = RapidOCR()
        return _reader
=======
>>>>>>> e4ac2192

class RapidOCR(BaseOCR):
    MODULE_NAME = "rapid_ocr"

# ตัวแปรควบคุมเวลาเรียก OCR แยกตาม roi พร้อมตัวล็อกป้องกันการเข้าถึงพร้อมกัน
last_ocr_times: dict = {}
last_ocr_results: dict = {}
_last_ocr_lock = threading.Lock()


def _run_ocr_async(frame, roi_id, save, source) -> str:
    """ประมวลผล OCR และบันทึกรูป"""
    try:
        reader = _get_reader()
        # RapidOCR อาจคืนผลลัพธ์เป็น tuple (result, time) หรือเพียง result อย่างเดียว
        result = reader(frame)
        if (
            isinstance(result, (list, tuple))
            and len(result) == 2
            and isinstance(result[0], (list, tuple))
            and not isinstance(result[1], (list, tuple, dict))
        ):
            ocr_result = result[0]
        else:
            ocr_result = result

        text_items: list[str] = []
        if isinstance(ocr_result, (list, tuple)):
            for res in ocr_result:
                if isinstance(res, (list, tuple)) and len(res) > 1:
                    text_items.append(str(res[1]))
                elif isinstance(res, dict) and "text" in res:
                    text_items.append(str(res["text"]))
        elif isinstance(ocr_result, dict) and "text" in ocr_result:
            text_items.append(str(ocr_result["text"]))
        elif hasattr(ocr_result, "text"):
            text_items.append(str(getattr(ocr_result, "text")))
        elif hasattr(ocr_result, "texts"):
            texts_attr = getattr(ocr_result, "texts")
            if isinstance(texts_attr, (list, tuple)):
                text_items.extend(str(t) for t in texts_attr)
            elif texts_attr is not None:
                text_items.append(str(texts_attr))
        elif hasattr(ocr_result, "txts"):
            txts_attr = getattr(ocr_result, "txts")
            if isinstance(txts_attr, (list, tuple)):
                text_items.extend(str(t) for t in txts_attr)
            elif txts_attr is not None:
                text_items.append(str(txts_attr))
        text = " ".join(text_items)

        logger.info(
            f"roi_id={roi_id} {MODULE_NAME} OCR result: {text}"
            if roi_id is not None
            else f"{MODULE_NAME} OCR result: {text}"
        )
        with _last_ocr_lock:
            last_ocr_results[roi_id] = text
    except Exception as e:  # pragma: no cover - log any OCR error
        logger.exception(f"roi_id={roi_id} {MODULE_NAME} OCR error: {e}")
        text = ""

    if save:
        base_dir = _data_sources_root / source if source else Path(__file__).resolve().parent
        roi_folder = f"{roi_id}" if roi_id is not None else "roi"
        save_dir = base_dir / "images" / roi_folder
        os.makedirs(save_dir, exist_ok=True)
        filename = datetime.now().strftime("%Y%m%d%H%M%S%f") + ".jpg"
        path = save_dir / filename
        save_image_async(str(path), frame)

    return text


def process(
    frame,
    roi_id=None,
    save: bool = False,
    source: str = "",
    cam_id: int | None = None,
    interval: float = 3.0,
):
    """ประมวลผล ROI และเรียก OCR เมื่อเวลาห่างจากครั้งก่อน >= interval วินาที
    (ค่าเริ่มต้น 3 วินาที) บันทึกรูปภาพแบบไม่บล็อกเมื่อระบุให้บันทึก"""
    logger = get_logger(MODULE_NAME, source)

    if cam_id is not None:
        try:
            import app  # type: ignore
            app.save_roi_flags[cam_id] = False
        except Exception:  # pragma: no cover
            pass

    if isinstance(frame, Image.Image) and np is not None:
        frame = cv2.cvtColor(np.array(frame), cv2.COLOR_RGB2BGR)

    current_time = time.monotonic()

    with _last_ocr_lock:
        last_time = last_ocr_times.get(roi_id)
    diff_time = 0 if last_time is None else current_time - last_time
    should_ocr = last_time is None or diff_time >= interval

    if should_ocr:
        with _last_ocr_lock:
            last_ocr_times[roi_id] = current_time
        return _run_ocr_async(frame, roi_id, save, source)

    return None


def stop(roi_id) -> None:
    """ลบข้อมูลของ ROI ที่หยุดใช้งาน"""
    with _last_ocr_lock:
        last_ocr_times.pop(roi_id, None)
        last_ocr_results.pop(roi_id, None)


def cleanup() -> None:
    """รีเซ็ตสถานะและคืนทรัพยากรที่ใช้โดยโมดูล OCR"""
    global _reader

    with _reader_lock:
        _reader = None

    with _last_ocr_lock:
        last_ocr_times.clear()
        last_ocr_results.clear()

<<<<<<< HEAD
    gc.collect()
=======
    if _handler:
        logger.removeHandler(_handler)

        try:
            reader = self._get_reader()
            result = reader(frame)
            if (
                isinstance(result, (list, tuple))
                and len(result) == 2
                and isinstance(result[0], (list, tuple))
                and not isinstance(result[1], (list, tuple, dict))
            ):
                ocr_result = result[0]
            else:
                ocr_result = result

            text_items: list[str] = []
            if isinstance(ocr_result, (list, tuple)):
                for res in ocr_result:
                    if isinstance(res, (list, tuple)) and len(res) > 1:
                        text_items.append(str(res[1]))
                    elif isinstance(res, dict) and "text" in res:
                        text_items.append(str(res["text"]))
            elif isinstance(ocr_result, dict) and "text" in ocr_result:
                text_items.append(str(ocr_result["text"]))
            elif hasattr(ocr_result, "text"):
                text_items.append(str(getattr(ocr_result, "text")))
            elif hasattr(ocr_result, "texts"):
                texts_attr = getattr(ocr_result, "texts")
                if isinstance(texts_attr, (list, tuple)):
                    text_items.extend(str(t) for t in texts_attr)
                elif texts_attr is not None:
                    text_items.append(str(texts_attr))
            elif hasattr(ocr_result, "txts"):
                txts_attr = getattr(ocr_result, "txts")
                if isinstance(txts_attr, (list, tuple)):
                    text_items.extend(str(t) for t in txts_attr)
                elif txts_attr is not None:
                    text_items.append(str(txts_attr))
            text = " ".join(text_items)
            self.logger.info(
                f"roi_id={roi_id} {self.MODULE_NAME} OCR result: {text}"
                if roi_id is not None
                else f"{self.MODULE_NAME} OCR result: {text}"
            )
        except Exception as e:  # pragma: no cover - log any OCR error
            self.logger.exception(f"roi_id={roi_id} {self.MODULE_NAME} OCR error: {e}")
        if save:
            self._save_image(frame, roi_id, source)
        return text

    def _update_save_flag(self, cam_id: int | None) -> None:
        if cam_id is not None:
            try:
                import app  # type: ignore
                app.save_roi_flags[cam_id] = False
            except Exception:  # pragma: no cover
                pass

    def _cleanup_extra(self) -> None:
        with self._reader_lock:
            self._reader = None
>>>>>>> e4ac2192
<|MERGE_RESOLUTION|>--- conflicted
+++ resolved
@@ -1,6 +1,5 @@
 from __future__ import annotations
 
-<<<<<<< HEAD
 import time
 from PIL import Image
 import cv2
@@ -11,12 +10,7 @@
 from pathlib import Path
 import gc
 from src.utils.logger import get_logger
-=======
-import threading
-from pathlib import Path
-import gc
-from src.utils.image import save_image_async
->>>>>>> e4ac2192
+
 
 
 from inference_modules.base_ocr import BaseOCR, np, Image, cv2
@@ -26,7 +20,6 @@
 except Exception:  # pragma: no cover - fallback when rapidocr missing
     RapidOCR = None  # type: ignore[assignment]
 
-<<<<<<< HEAD
 MODULE_NAME = "rapid_ocr"
 logger = logging.getLogger(MODULE_NAME)
 logger.setLevel(logging.INFO)
@@ -45,8 +38,7 @@
         if _reader is None:
             _reader = RapidOCR()
         return _reader
-=======
->>>>>>> e4ac2192
+
 
 class RapidOCR(BaseOCR):
     MODULE_NAME = "rapid_ocr"
@@ -176,69 +168,4 @@
         last_ocr_times.clear()
         last_ocr_results.clear()
 
-<<<<<<< HEAD
     gc.collect()
-=======
-    if _handler:
-        logger.removeHandler(_handler)
-
-        try:
-            reader = self._get_reader()
-            result = reader(frame)
-            if (
-                isinstance(result, (list, tuple))
-                and len(result) == 2
-                and isinstance(result[0], (list, tuple))
-                and not isinstance(result[1], (list, tuple, dict))
-            ):
-                ocr_result = result[0]
-            else:
-                ocr_result = result
-
-            text_items: list[str] = []
-            if isinstance(ocr_result, (list, tuple)):
-                for res in ocr_result:
-                    if isinstance(res, (list, tuple)) and len(res) > 1:
-                        text_items.append(str(res[1]))
-                    elif isinstance(res, dict) and "text" in res:
-                        text_items.append(str(res["text"]))
-            elif isinstance(ocr_result, dict) and "text" in ocr_result:
-                text_items.append(str(ocr_result["text"]))
-            elif hasattr(ocr_result, "text"):
-                text_items.append(str(getattr(ocr_result, "text")))
-            elif hasattr(ocr_result, "texts"):
-                texts_attr = getattr(ocr_result, "texts")
-                if isinstance(texts_attr, (list, tuple)):
-                    text_items.extend(str(t) for t in texts_attr)
-                elif texts_attr is not None:
-                    text_items.append(str(texts_attr))
-            elif hasattr(ocr_result, "txts"):
-                txts_attr = getattr(ocr_result, "txts")
-                if isinstance(txts_attr, (list, tuple)):
-                    text_items.extend(str(t) for t in txts_attr)
-                elif txts_attr is not None:
-                    text_items.append(str(txts_attr))
-            text = " ".join(text_items)
-            self.logger.info(
-                f"roi_id={roi_id} {self.MODULE_NAME} OCR result: {text}"
-                if roi_id is not None
-                else f"{self.MODULE_NAME} OCR result: {text}"
-            )
-        except Exception as e:  # pragma: no cover - log any OCR error
-            self.logger.exception(f"roi_id={roi_id} {self.MODULE_NAME} OCR error: {e}")
-        if save:
-            self._save_image(frame, roi_id, source)
-        return text
-
-    def _update_save_flag(self, cam_id: int | None) -> None:
-        if cam_id is not None:
-            try:
-                import app  # type: ignore
-                app.save_roi_flags[cam_id] = False
-            except Exception:  # pragma: no cover
-                pass
-
-    def _cleanup_extra(self) -> None:
-        with self._reader_lock:
-            self._reader = None
->>>>>>> e4ac2192
