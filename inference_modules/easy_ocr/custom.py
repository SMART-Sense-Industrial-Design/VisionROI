--- conflicted
+++ resolved
@@ -1,12 +1,10 @@
 from __future__ import annotations
 
 import threading
-<<<<<<< HEAD
 from pathlib import Path
 import gc
 from src.utils.image import save_image_async
-=======
->>>>>>> b3033bb1
+
 
 from inference_modules.base_ocr import BaseOCR, np, Image, cv2
 
@@ -15,7 +13,6 @@
 except Exception:  # pragma: no cover - fallback when easyocr missing
     easyocr = None
 
-<<<<<<< HEAD
 logger = logging.getLogger(__name__)
 logger.setLevel(logging.INFO)
 
@@ -112,8 +109,7 @@
                 last_ocr_results[roi_id] = text
         except Exception as e:  # pragma: no cover - log any OCR error
             logger.exception(f"roi_id={roi_id} {MODULE_NAME} OCR error: {e}")
-=======
->>>>>>> b3033bb1
+
 
 class EasyOCR(BaseOCR):
     MODULE_NAME = "easy_ocr"
@@ -141,7 +137,6 @@
             else f"{self.MODULE_NAME} OCR result: {text}"
         )
         if save:
-<<<<<<< HEAD
             base_dir = _data_sources_root / source if source else Path(__file__).resolve().parent
             roi_folder = f"{roi_id}" if roi_id is not None else "roi"
             save_dir = base_dir / "images" / roi_folder
@@ -178,19 +173,3 @@
             _handler = None
     _current_source = None
     gc.collect()
-=======
-            self._save_image(frame, roi_id, source)
-        return text
-
-    def _update_save_flag(self, cam_id: int | None) -> None:
-        if cam_id is not None:
-            try:
-                import app  # type: ignore
-                app.save_roi_flags[cam_id] = False
-            except Exception:  # pragma: no cover
-                pass
-
-    def _cleanup_extra(self) -> None:
-        with self._reader_lock:
-            self._reader = None
->>>>>>> b3033bb1
