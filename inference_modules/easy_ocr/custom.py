from __future__ import annotations

<<<<<<< HEAD
import time
from PIL import Image
import cv2
import logging
import os
from datetime import datetime
import threading
from pathlib import Path
import gc
from src.utils.logger import get_logger
=======
import threading
from pathlib import Path
import gc
from src.utils.image import save_image_async
>>>>>>> e4ac2192


from inference_modules.base_ocr import BaseOCR, np, Image, cv2

try:
    import easyocr
except Exception:  # pragma: no cover - fallback when easyocr missing
    easyocr = None

MODULE_NAME = "easy_ocr"
logger = logging.getLogger(MODULE_NAME)
logger.setLevel(logging.INFO)
_data_sources_root = Path(__file__).resolve().parents[2] / "data_sources"

_reader: easyocr.Reader | None = None
_reader_lock = threading.Lock()


def _get_reader() -> easyocr.Reader:
    """สร้างและคืนค่า easyocr.Reader แบบ singleton"""
    if easyocr is None:
        raise RuntimeError("easyocr library is not installed")
    global _reader
    with _reader_lock:
        if _reader is None:
            _reader = easyocr.Reader(["en", "th"], gpu=False)
        return _reader


# ตัวแปรควบคุมเวลาเรียก OCR แยกตาม roi พร้อมตัวล็อกป้องกันการเข้าถึงพร้อมกัน
last_ocr_times: dict = {}
last_ocr_results: dict = {}
_last_ocr_lock = threading.Lock()


def process(
    frame,
    roi_id=None,
    save: bool = False,
    source: str = "",
    cam_id: int | None = None,
    interval: float = 1.0,
):
    """ประมวลผล ROI และเรียก OCR เมื่อเวลาห่างจากครั้งก่อน >= interval วินาที
    (ค่าเริ่มต้น 3 วินาที) บันทึกรูปภาพแบบไม่บล็อกเมื่อระบุให้บันทึก"""
    logger = get_logger(MODULE_NAME, source)

    if cam_id is not None:
        try:
            import app  # type: ignore
            app.save_roi_flags[cam_id] = False
        except Exception:  # pragma: no cover
            pass

    if isinstance(frame, Image.Image) and np is not None:
        frame = cv2.cvtColor(np.array(frame), cv2.COLOR_RGB2BGR)

    current_time = time.monotonic()

    with _last_ocr_lock:
        last_time = last_ocr_times.get(roi_id)
    diff_time = 0 if last_time is None else current_time - last_time
    should_ocr = last_time is None or diff_time >= interval

    if should_ocr:
        with _last_ocr_lock:
            last_ocr_times[roi_id] = current_time
        try:
            reader = _get_reader()
            ocr_result = reader.readtext(frame, detail=0)
            text = " ".join(ocr_result)
            logger.info(
                f"roi_id={roi_id} {MODULE_NAME} OCR result: {text}"
                if roi_id is not None
                else f"{MODULE_NAME} OCR result: {text}"
            )
            with _last_ocr_lock:
                last_ocr_results[roi_id] = text
        except Exception as e:  # pragma: no cover - log any OCR error
            logger.exception(f"roi_id={roi_id} {MODULE_NAME} OCR error: {e}")


class EasyOCR(BaseOCR):
    MODULE_NAME = "easy_ocr"

    def __init__(self) -> None:
        super().__init__()
        self._reader: easyocr.Reader | None = None  # type: ignore[name-defined]
        self._reader_lock = threading.Lock()

    def _get_reader(self) -> easyocr.Reader:
        if easyocr is None:
            raise RuntimeError("easyocr library is not installed")
        with self._reader_lock:
            if self._reader is None:
                self._reader = easyocr.Reader(["en", "th"], gpu=False)
            return self._reader

    def _run_ocr(self, frame, roi_id, save: bool, source: str) -> str:
        reader = self._get_reader()
        ocr_result = reader.readtext(frame, detail=0)
        text = " ".join(ocr_result)
        self.logger.info(
            f"roi_id={roi_id} {self.MODULE_NAME} OCR result: {text}"
            if roi_id is not None
            else f"{self.MODULE_NAME} OCR result: {text}"
        )
        if save:
            base_dir = _data_sources_root / source if source else Path(__file__).resolve().parent
            roi_folder = f"{roi_id}" if roi_id is not None else "roi"
            save_dir = base_dir / "images" / roi_folder
            os.makedirs(save_dir, exist_ok=True)
            filename = datetime.now().strftime("%Y%m%d%H%M%S%f") + ".jpg"
            path = save_dir / filename
            save_image_async(str(path), frame)

        return last_ocr_results.get(roi_id, "")

    return None


def stop(roi_id) -> None:
    """ลบข้อมูลของ ROI ที่หยุดใช้งาน"""
    with _last_ocr_lock:
        last_ocr_times.pop(roi_id, None)
        last_ocr_results.pop(roi_id, None)


def cleanup() -> None:
    """รีเซ็ตสถานะของโมดูลและบังคับเก็บขยะ"""
    global _reader
    with _reader_lock:
        _reader = None
    with _last_ocr_lock:
        last_ocr_times.clear()
        last_ocr_results.clear()
<<<<<<< HEAD
    gc.collect()
=======
    if _handler:
        logger.removeHandler(_handler)
        try:
            _handler.close()
        finally:
            _handler = None
    _current_source = None
    gc.collect()
>>>>>>> e4ac2192
<|MERGE_RESOLUTION|>--- conflicted
+++ resolved
@@ -1,6 +1,5 @@
 from __future__ import annotations
 
-<<<<<<< HEAD
 import time
 from PIL import Image
 import cv2
@@ -11,12 +10,7 @@
 from pathlib import Path
 import gc
 from src.utils.logger import get_logger
-=======
-import threading
-from pathlib import Path
-import gc
-from src.utils.image import save_image_async
->>>>>>> e4ac2192
+
 
 
 from inference_modules.base_ocr import BaseOCR, np, Image, cv2
@@ -153,15 +147,4 @@
     with _last_ocr_lock:
         last_ocr_times.clear()
         last_ocr_results.clear()
-<<<<<<< HEAD
     gc.collect()
-=======
-    if _handler:
-        logger.removeHandler(_handler)
-        try:
-            _handler.close()
-        finally:
-            _handler = None
-    _current_source = None
-    gc.collect()
->>>>>>> e4ac2192
