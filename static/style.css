body {
  margin: 0;
  font-family: Arial, sans-serif;
  background-color: #ffffff;
}

.logo {
  height: 40px;
  width: auto;
  object-fit: contain;
  margin-right: 5px;
}

.nav-link.active {
  background-color: #b2d4ff;
}

main {
  padding: 20px;
  box-sizing: border-box;
  background-color: #ffffff;
  margin-top: 70px;
}

/* Standard table styling */
.roi-table {
  border-collapse: collapse;
  width: 100%;
  margin-top: 10px;
}
.roi-table th,
.roi-table td {
  border: 1px solid #ccc;
  padding: 8px;
  text-align: center;
}
.roi-table th {
  background-color: #f2f2f2;
}
.roi-table tr:nth-child(even) {
  background-color: #f9f9f9;
}

.camera-grid {
  display: grid;
  grid-template-columns: repeat(2, 1fr);
  gap: 20px;
}

.camera-cell {
  display: flex;
  flex-direction: column;
  align-items: center;
  padding: 10px;
}

.roi-grid {
  display: grid;
  grid-template-columns: repeat(auto-fill, 80px);
  gap: 8px;
  margin-left: 10px;
  padding: 10px;
}

.roi-item {
  display: flex;
  flex-direction: column;
  align-items: center;
  border: 1px solid #ccc;
  border-radius: 0;
  padding: 6px;
  background-color: #ffffff;
}

.roi-title {
  margin: 0;
  font-size: 12px;
  text-align: center;
}

.roi-image {
  width: 80px;
  height: auto;
  display: block;
  border: 2px solid red;
}

.roi-text {
  margin: 2px 0 0;
  font-size: 12px;
  text-align: center;
}

.card {
  border: 1px solid #ccc;
  border-radius: 0;
  padding: 10px;
  box-shadow: 0 2px 4px rgba(0, 0, 0, 0.1);
  margin-bottom: 20px;
}

.cam-row {
  display: flex;
  align-items: flex-start;
  gap: 10px;
  margin-bottom: 20px;
}

.video-wrapper {
  position: relative;
  display: inline-block;
}

.roi-card {
  display: flex;
  align-items: flex-start;
  /* Ensure ROI card is visible even before ROIs load and prevent wrapping under the video */
  min-width: 200px;
  flex-shrink: 0;
}

/* Table styling for source list and generic tables */
table {
  border-collapse: collapse;
  width: 100%;
  margin-top: 20px;
}
th,
td {
  border: 1px solid #ccc;
  padding: 8px;
}
th {
  background-color: #f0f0f0;
}

button.delete {
  background-color: #e74c3c;
  color: #fff;
  border: none;
  padding: 6px 12px;
  cursor: pointer;
}

/* ROI selection page */
#video {
  border: 1px solid black;
  position: relative;
}

#canvas {
  position: absolute;
  left: 0;
  top: 0;
  z-index: 1;
}

.overlay {
  position: absolute;
  left: 0;
  top: 0;
  z-index: 1;
  pointer-events: none;
}

.page-label {
  font-weight: bold;
}

.compare-row {
  display: flex;
  align-items: center;
  gap: 10px;
}

.ref-image {
  border: 1px solid #ccc;
}

.score-label {
  font-weight: bold;
}

#alert-box {
  position: fixed;
<<<<<<< HEAD
  top: 70px !important;      /* ปรับตามความสูงของ navbar */
  right: 0 !important;
=======
  top: 70px;      /* ปรับตามความสูงของ navbar */
  right: 0;
>>>>>>> e5f490f7
  z-index: 9999 !important;
}
<|MERGE_RESOLUTION|>--- conflicted
+++ resolved
@@ -183,12 +183,8 @@
 
 #alert-box {
   position: fixed;
-<<<<<<< HEAD
   top: 70px !important;      /* ปรับตามความสูงของ navbar */
   right: 0 !important;
-=======
-  top: 70px;      /* ปรับตามความสูงของ navbar */
-  right: 0;
->>>>>>> e5f490f7
+
   z-index: 9999 !important;
 }
