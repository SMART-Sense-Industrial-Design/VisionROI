:root {
  --header-height: 120px;
  --sidenav-width: 200px;
}

body {
  margin: 0;
  font-family: Arial, sans-serif;
  display: flex;
  background-color: #ffffff;
}

header {
  position: fixed;
  top: 0;
  width: 100%;
  height: var(--header-height);
  background-color: #e6f2ff;
  color: #003366;
<<<<<<< HEAD
  display: flex;
  align-items: center;
  padding: 0 20px;
  box-sizing: border-box;
  z-index: 1000;
=======

    display: flex;
    align-items: center;
    justify-content: flex-end;
    padding-left: 20px;
    padding-right: 20px;

    box-sizing: border-box;
    z-index: 1000;
>>>>>>> 8cb949c3
}

header h1 {
  margin: 0;
  font-size: 1.5rem;
}

.logo {
    height: calc(var(--header-height) - 20px);
    width: auto;
    object-fit: contain;
    margin-right: 5px;
}

.sidenav {
  width: var(--sidenav-width);
  height: calc(100vh - var(--header-height));
  background-color: #e6f2ff;

  padding-top: 20px;
  box-sizing: border-box;
  margin-top: var(--header-height);
  transition: width 0.3s ease;
}

.sidenav a {
  padding: 10px 20px;
  text-decoration: none;
  font-size: 16px;
  color: #003366;

  display: block;
}

.sidenav a:hover {
  background-color: #d0e7ff;
}

.sidenav a.active {
  background-color: #b2d4ff;

}

main {
  margin-top: var(--header-height);
  flex: 1;
  margin-left: 0;
  padding: 20px;
  box-sizing: border-box;
  transition: margin-left 0.3s ease;
  background-color: #ffffff;
}

@media (max-width: 600px) {
  :root {
    --sidenav-width: 150px;
  }
}<|MERGE_RESOLUTION|>--- conflicted
+++ resolved
@@ -17,23 +17,12 @@
   height: var(--header-height);
   background-color: #e6f2ff;
   color: #003366;
-<<<<<<< HEAD
   display: flex;
   align-items: center;
   padding: 0 20px;
   box-sizing: border-box;
   z-index: 1000;
-=======
 
-    display: flex;
-    align-items: center;
-    justify-content: flex-end;
-    padding-left: 20px;
-    padding-right: 20px;
-
-    box-sizing: border-box;
-    z-index: 1000;
->>>>>>> 8cb949c3
 }
 
 header h1 {
