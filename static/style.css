:root {
  --color-background: linear-gradient(135deg, #0f172a 0%, #1e3a8a 45%, #0ea5e9 100%);
  --color-surface: rgba(15, 23, 42, 0.78);
  --color-card: rgba(255, 255, 255, 0.95);
  --color-card-border: rgba(255, 255, 255, 0.25);
  --color-text: #0f172a;
  --color-muted: #64748b;
  --color-primary: #2563eb;
  --color-primary-strong: #1d4ed8;
  --color-accent: #38bdf8;
  --shadow-soft: 0 24px 60px -25px rgba(15, 23, 42, 0.65);
  --shadow-card: 0 22px 45px -30px rgba(15, 23, 42, 0.45);
  --radius-lg: 22px;
  --radius-md: 16px;
}

* {
  box-sizing: border-box;
}

body {
  margin: 0;
  min-height: 100vh;
  font-family: "Inter", "Noto Sans Thai", system-ui, -apple-system, BlinkMacSystemFont, "Segoe UI", sans-serif;
  background: var(--color-background);
  color: var(--color-text);
  line-height: 1.6;
  -webkit-font-smoothing: antialiased;
  text-rendering: optimizeLegibility;
}

.app-body::before {
  content: "";
  position: fixed;
  inset: 0;
  background: radial-gradient(circle at 10% 20%, rgba(14, 165, 233, 0.25), transparent 45%),
              radial-gradient(circle at 85% 15%, rgba(37, 99, 235, 0.18), transparent 55%),
              radial-gradient(circle at 50% 80%, rgba(59, 130, 246, 0.22), transparent 50%);
  z-index: -2;
}

.app-body::after {
  content: "";
  position: fixed;
  inset: 0;
  background: rgba(255, 255, 255, 0.05);
  backdrop-filter: blur(18px);
  z-index: -1;
}

main.app-main {
  padding: 6.5rem 1.5rem 3.5rem;
}

.app-shell {
  max-width: 1380px;
  margin: 0 auto;
}

.app-shell--fluid {
  max-width: min(100%, 1800px);
  width: 100%;
  margin: 0 auto;
  padding-left: clamp(1rem, 2vw, 2.5rem);
  padding-right: clamp(1rem, 2vw, 2.5rem);
}

@media (max-width: 992px) {
  main.app-main {
    padding: 6rem 1.25rem 3rem;
  }
}

.logo {
  height: 42px;
  width: 42px;
  border-radius: 50%;
  object-fit: cover;
}

.glass-nav {
  background: linear-gradient(120deg, rgba(15, 23, 42, 0.85), rgba(15, 23, 42, 0.68));
  backdrop-filter: blur(18px);
  box-shadow: var(--shadow-soft);
  border-bottom: 1px solid rgba(148, 163, 184, 0.25);
  padding-block: 0.8rem;
}

.navbar-brand {
  display: flex;
  align-items: center;
  gap: 0.8rem;
  padding: 0.35rem 0;
  color: #fff;
}

.brand-icon {
  width: 54px;
  height: 54px;
  display: inline-flex;
  align-items: center;
  justify-content: center;
  border-radius: 18px;
  background: linear-gradient(135deg, rgba(148, 197, 253, 0.35), rgba(14, 165, 233, 0.45));
  border: 1px solid rgba(255, 255, 255, 0.15);
}

.brand-text {
  display: flex;
  flex-direction: column;
  font-weight: 600;
  line-height: 1.1;
}

.brand-title {
  font-size: 1.12rem;
  letter-spacing: 0.02em;
}

.brand-subtitle {
  font-size: 0.72rem;
  font-weight: 500;
  color: rgba(255, 255, 255, 0.7);
  letter-spacing: 0.08em;
  text-transform: uppercase;
}

.navbar .nav-link {
  display: inline-flex;
  align-items: center;
  gap: 0.45rem;
  color: rgba(255, 255, 255, 0.78);
  font-weight: 500;
  border-radius: 999px;
  padding: 0.5rem 1rem;
  transition: all 0.2s ease;
}

.navbar .nav-link:hover,
.navbar .nav-link:focus {
  color: #fff;
  background: rgba(59, 130, 246, 0.25);
  box-shadow: 0 10px 18px -12px rgba(59, 130, 246, 0.9);
}

.navbar .nav-link.active {
  color: #fff;
  background: linear-gradient(135deg, rgba(37, 99, 235, 0.95), rgba(14, 165, 233, 0.85));
  box-shadow: 0 12px 25px -15px rgba(37, 99, 235, 0.95);
}

.navbar-toggler {
  border: none;
  padding: 0.5rem;
}

.navbar-toggler:focus {
  box-shadow: 0 0 0 0.15rem rgba(37, 99, 235, 0.45);
}

.navbar-nav .nav-item + .nav-item {
  margin-left: 0.35rem;
}

@media (max-width: 991px) {
  .navbar-nav .nav-item + .nav-item {
    margin-left: 0;
    margin-top: 0.5rem;
  }

  .navbar .nav-link {
    width: 100%;
    justify-content: flex-start;
  }
}

.card {
  border: 1px solid var(--color-card-border);
  border-radius: var(--radius-lg);
  background: var(--color-card);
  box-shadow: var(--shadow-card);
  padding: 1.5rem;
  backdrop-filter: blur(12px);
}

.card + .card {
  margin-top: 1.5rem;
}

.card .card-title {
  font-weight: 600;
  color: var(--color-text);
}

.card .card-text,
.card p,
.card li {
  color: rgba(15, 23, 42, 0.78);
}

.list-group-item {
  background: rgba(241, 245, 249, 0.7);
  border: none;
  padding: 0.85rem 1rem;
  border-radius: 12px;
  margin-bottom: 0.6rem;
  color: var(--color-text);
}

.list-group-item:last-child {
  margin-bottom: 0;
}

.alert {
  border-radius: var(--radius-md);
  border: 1px solid rgba(37, 99, 235, 0.15);
  background: rgba(241, 245, 255, 0.95);
  color: var(--color-text);
  box-shadow: 0 18px 40px -30px rgba(15, 23, 42, 0.7);
}

.alert.alert-info {
  border-color: rgba(14, 165, 233, 0.25);
  background: rgba(224, 242, 254, 0.95);
}

.alert.alert-success {
  border-color: rgba(34, 197, 94, 0.25);
  background: rgba(220, 252, 231, 0.95);
}

#alert-box {
  position: fixed;
  top: 90px;
  right: 24px;
  z-index: 9999;
  min-width: 260px;
  box-shadow: 0 22px 45px -28px rgba(15, 23, 42, 0.65);
}

.btn-primary,
button.delete {
  background: linear-gradient(135deg, var(--color-primary), var(--color-primary-strong));
  border: none;
  color: #fff;
  font-weight: 600;
  box-shadow: 0 18px 35px -25px rgba(37, 99, 235, 0.9);
}

.btn-primary:hover,
.btn-primary:focus,
button.delete:hover,
button.delete:focus {
  background: linear-gradient(135deg, var(--color-primary-strong), #1e40af);
}

button.delete {
  padding: 0.45rem 1rem;
  border-radius: 999px;
  background: linear-gradient(135deg, #ef4444, #dc2626);
  box-shadow: 0 18px 35px -25px rgba(220, 38, 38, 0.9);
}

.form-control,
.form-select,
.input-group-text {
  border-radius: 12px;
  border: 1px solid rgba(148, 163, 184, 0.35);
  background: rgba(255, 255, 255, 0.92);
  box-shadow: inset 0 1px 0 rgba(255, 255, 255, 0.15);
}

.form-select {
  appearance: none;
  -webkit-appearance: none;
  -moz-appearance: none;
  position: relative;
  padding-right: 2.8rem;
  background-image:
    linear-gradient(135deg, rgba(148, 163, 184, 0.18), rgba(96, 165, 250, 0.18)),
    url("data:image/svg+xml,%3Csvg xmlns='http://www.w3.org/2000/svg' width='20' height='20' viewBox='0 0 20 20' fill='none'%3E%3Cpath d='M5.25 7.5L10 12.5L14.75 7.5' stroke='%233C4B76' stroke-width='1.6' stroke-linecap='round' stroke-linejoin='round'/%3E%3C/svg%3E");
  background-position: 0 0, right 1rem center;
  background-size: auto, 1.05rem;
  background-repeat: no-repeat;
  background-origin: border-box;
  background-clip: padding-box, border-box;
  cursor: pointer;
  transition: border-color 0.2s ease, box-shadow 0.2s ease, transform 0.2s ease;
}

.form-select:hover {
  border-color: rgba(37, 99, 235, 0.45);
  box-shadow: 0 10px 18px -24px rgba(37, 99, 235, 0.7);
  transform: translateY(-1px);
}

.form-control:focus,
.form-select:focus {
  border-color: rgba(37, 99, 235, 0.55);
  box-shadow: 0 0 0 0.18rem rgba(37, 99, 235, 0.15);
}

.form-select::after {
  display: none;
}

.form-select:focus {
  transform: translateY(-1px);
}

.form-select::placeholder {
  color: rgba(100, 116, 139, 0.8);
}

.form-select-sm {
  padding-right: 2.25rem;
  background-position: 0 0, right 0.75rem center;
  background-size: auto, 0.85rem;
}

.form-select:disabled {
  cursor: not-allowed;
  opacity: 0.7;
  background-image:
    linear-gradient(135deg, rgba(148, 163, 184, 0.18), rgba(96, 165, 250, 0.18)),
    url("data:image/svg+xml,%3Csvg xmlns='http://www.w3.org/2000/svg' width='20' height='20' viewBox='0 0 20 20' fill='none'%3E%3Cpath d='M5.25 7.5L10 12.5L14.75 7.5' stroke='%2394A3B8' stroke-width='1.6' stroke-linecap='round' stroke-linejoin='round'/%3E%3C/svg%3E");
}

.form-label {
  font-weight: 600;
  color: rgba(15, 23, 42, 0.82);
}

.table {
  border-radius: 16px;
  overflow: hidden;
  box-shadow: var(--shadow-card);
  background: rgba(255, 255, 255, 0.96);
}

.table thead {
  background: linear-gradient(135deg, rgba(37, 99, 235, 0.1), rgba(14, 165, 233, 0.1));
  color: var(--color-text);
  font-weight: 600;
}

.table tbody tr:nth-child(even) {
  background: rgba(241, 245, 249, 0.65);
}

.menu-select-list {
  background: rgba(241, 245, 255, 0.65);
  padding: 1rem;
  border-radius: var(--radius-md);
  border: 1px solid rgba(148, 163, 184, 0.2);
  color: var(--color-text);
  backdrop-filter: blur(6px);
}

.camera-grid {
  display: grid;
  grid-template-columns: repeat(auto-fit, minmax(280px, 1fr));
  gap: 24px;
}

.camera-cell {
  display: flex;
  flex-direction: column;
  align-items: stretch;
  padding: 1.25rem;
  border-radius: var(--radius-lg);
  background: rgba(255, 255, 255, 0.9);
  border: 1px solid rgba(148, 163, 184, 0.2);
  box-shadow: var(--shadow-card);
}

.stream-video {
  width: 100%;
  border-radius: var(--radius-md);
  overflow: hidden;
  box-shadow: 0 20px 40px -30px rgba(15, 23, 42, 0.6);
}

.cam-row {
  display: flex;
  align-items: stretch;
  gap: 1.25rem;
  margin-bottom: 2rem;
  flex-wrap: nowrap;
}

.video-col {
  flex: 1 1 auto;
  display: flex;
  flex-direction: column;
  gap: 1rem;
  min-width: 0;
}

.video-card {
  flex: 1 1 auto;
}

.roi-list-card {
  flex: 0 0 280px;
  display: flex;
  flex-direction: column;
<<<<<<< HEAD
  min-height: 0;
=======
>>>>>>> a1777c70
}

@media (max-width: 992px) {
  .cam-row {
    flex-direction: column;
  }

  .roi-list-card {
    flex: 1 1 auto;
    width: 100%;
  }
}

.roi-grid {
  display: flex;
  flex-direction: column;
  gap: 0.75rem;
  padding: 0.75rem;
  flex: 1 1 auto;
<<<<<<< HEAD
  min-height: 0;
  overflow-y: auto;
=======
>>>>>>> a1777c70
}

.roi-item {
  display: flex;
  flex-direction: column;
  align-items: stretch;
  border: 1px solid rgba(148, 163, 184, 0.25);
  border-radius: 16px;
  padding: 0.75rem;
  background: rgba(255, 255, 255, 0.95);
  box-shadow: 0 12px 25px -22px rgba(15, 23, 42, 0.55);
}

.roi-title {
  margin: 0;
  font-size: 0.95rem;
  font-weight: 600;
  color: var(--color-text);
}

.roi-image {
  width: 100%;
  border-radius: 12px;
  margin: 0.6rem 0;
  border: 2px solid rgba(37, 99, 235, 0.4);
  box-shadow: inset 0 0 0 1px rgba(59, 130, 246, 0.15);
}

.roi-module,
.roi-text,
.roi-time {
  margin: 0.1rem 0;
  font-size: 0.85rem;
  color: var(--color-muted);
  text-align: left;
}

.roi-module {
  font-weight: 600;
  color: var(--color-primary-strong);
}

.log-wrapper {
  max-height: 320px;
  overflow-y: auto;
  overflow-x: auto;
  border-radius: 12px;
  border: 1px solid rgba(148, 163, 184, 0.25);
  background: rgba(15, 23, 42, 0.85);
  color: #e2e8f0;
  padding: 0.75rem;
}

.log-wrapper table {
  width: 100%;
  table-layout: fixed;
  color: inherit;
}

.log-wrapper td {
  overflow-wrap: anywhere;
  border-bottom: 1px solid rgba(226, 232, 240, 0.08);
  padding: 0.4rem 0.5rem;
}

.video-wrapper {
  position: relative;
  display: inline-block;
  border-radius: var(--radius-md);
  overflow: hidden;
  box-shadow: 0 25px 55px -35px rgba(15, 23, 42, 0.7);
  padding: 10px;
}

#video {
  border: none;
  position: relative;
  display: block;
}

#canvas,
.overlay {
  position: absolute;
  left: 0;
  top: 0;
  z-index: 1;
  pointer-events: none;
}

.page-label,
.score-label {
  font-weight: 700;
  color: var(--color-text);
}

.compare-row {
  display: flex;
  align-items: center;
  gap: 0.8rem;
}

.ref-image {
  border: 1px solid rgba(148, 163, 184, 0.4);
  border-radius: 12px;
  padding: 0.35rem;
  background: rgba(255, 255, 255, 0.9);
}

#roiList {
  padding: 1rem;
  border-radius: 16px;
  background: rgba(255, 255, 255, 0.92);
  border: 1px solid rgba(148, 163, 184, 0.25);
}

.table-responsive {
  border-radius: 18px;
  background: rgba(255, 255, 255, 0.9);
  padding: 1rem;
  box-shadow: var(--shadow-card);
}

.badge {
  border-radius: 999px;
  padding: 0.45rem 0.85rem;
  font-weight: 600;
}

.text-muted {
  color: var(--color-muted) !important;
}

section + section {
  margin-top: 2rem;
}
<|MERGE_RESOLUTION|>--- conflicted
+++ resolved
@@ -405,10 +405,8 @@
   flex: 0 0 280px;
   display: flex;
   flex-direction: column;
-<<<<<<< HEAD
   min-height: 0;
-=======
->>>>>>> a1777c70
+
 }
 
 @media (max-width: 992px) {
@@ -428,11 +426,9 @@
   gap: 0.75rem;
   padding: 0.75rem;
   flex: 1 1 auto;
-<<<<<<< HEAD
   min-height: 0;
   overflow-y: auto;
-=======
->>>>>>> a1777c70
+
 }
 
 .roi-item {
