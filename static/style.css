:root {
  --header-height: 170px;
  --sidenav-width: 200px;
}

body {
  margin: 0;
  font-family: Arial, sans-serif;
  display: flex;
}

header {
  position: fixed;
  top: 0;
  width: 100%;
  height: var(--header-height);
  background-color: #111;
  color: #fff;
    display: flex;
    align-items: flex-end;
    justify-content: flex-start;
<<<<<<< HEAD
    padding-left: 0;
=======
    padding-left: 20px;
>>>>>>> 34dee1ae
    padding-right: 20px;
    box-sizing: border-box;
    z-index: 1000;
}

header h1 {
  margin: 0;
  font-size: 1.5rem;
}

.logo {
    height: calc(var(--header-height) - 20px);
    width: auto;
    object-fit: contain;
    margin-right: 10px;
}

.sidenav {
  width: var(--sidenav-width);
  height: calc(100vh - var(--header-height));
  background-color: #111;
  padding-top: 20px;
  box-sizing: border-box;
  margin-top: var(--header-height);
  transition: width 0.3s ease;
}

.sidenav a {
  padding: 10px 20px;
  text-decoration: none;
  font-size: 16px;
  color: #ddd;
  display: block;
}

.sidenav a:hover {
  background-color: #575757;
  color: white;
}

.sidenav a.active {
  background-color: #04AA6D;
  color: white;
}

main {
  margin-top: var(--header-height);
  flex: 1;
  margin-left: 0;
  padding: 20px;
  box-sizing: border-box;
  transition: margin-left 0.3s ease;
}

@media (max-width: 600px) {
  :root {
    --sidenav-width: 150px;
  }
}<|MERGE_RESOLUTION|>--- conflicted
+++ resolved
@@ -19,11 +19,8 @@
     display: flex;
     align-items: flex-end;
     justify-content: flex-start;
-<<<<<<< HEAD
-    padding-left: 0;
-=======
-    padding-left: 20px;
->>>>>>> 34dee1ae
+    padding-left: 10;
+
     padding-right: 20px;
     box-sizing: border-box;
     z-index: 1000;
