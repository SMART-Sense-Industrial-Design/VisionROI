--- conflicted
+++ resolved
@@ -161,11 +161,8 @@
   top: 0;
   z-index: 1;
   pointer-events: none;
-<<<<<<< HEAD
 }
 
 .page-label {
   font-weight: bold;
-=======
->>>>>>> 60504de5
-}+}
