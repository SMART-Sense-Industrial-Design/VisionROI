import time
from src.packages.models.yolov8.yolov8onnx.yolov8object.YOLOv8 import YOLOv8
from typhoon_ocr import ocr_document
from PIL import Image
import cv2
import base64
from logging.handlers import TimedRotatingFileHandler
import logging
import os
from datetime import datetime

logger = logging.getLogger(__name__)
logger.setLevel(logging.INFO)

_log_path = os.path.join(os.path.dirname(__file__), "custom.log")
_handler = TimedRotatingFileHandler(_log_path, when="D", interval=1, backupCount=7)
_formatter = logging.Formatter("%(asctime)s - %(levelname)s - %(message)s")
_handler.setFormatter(_formatter)
logger.addHandler(_handler)


# โหลดโมเดล (ถ้ามี)
# model = YOLOv8("data_sources/<your_source>/model.onnx")

# ตัวแปรควบคุมเวลาเรียก OCR แยกตาม roi
last_ocr_times = {}

def process(frame, roi_id=None, save=False):
    """ประมวลผล ROI และเรียก OCR เมื่อเวลาห่างจากครั้งก่อน >= 2 วินาที
    บันทึกรูปภาพเมื่อระบุให้บันทึก"""
    if save:
        save_dir = os.path.join(os.path.dirname(__file__), "images", "roi1")
        os.makedirs(save_dir, exist_ok=True)
<<<<<<< HEAD
        filename = datetime.now().strftime("%Y%m%d%H%M%S%f") + ".jpg"
=======
        filename = datetime.now().strftime("%Y%m%d%H%M%S") + ".jpg"
>>>>>>> 59ca853f
        cv2.imwrite(os.path.join(save_dir, filename), frame)

    current_time = time.monotonic()
    last_time = last_ocr_times.get(roi_id)

    # คำนวณเวลาที่ห่างจากการเรียกครั้งก่อน (เป็นวินาที)
    diff_time = 0 if last_time is None else current_time - last_time
    logger.info(f"roi_id={roi_id} diff_time={diff_time}")

    if last_time is None or diff_time >= 2:
        last_ocr_times[roi_id] = current_time
        try:
            _, buffer = cv2.imencode('.jpg', frame)
            base64_string = base64.b64encode(buffer).decode('utf-8')
            markdown = ocr_document(base64_string)
            logger.info(f"roi_id={roi_id} OCR result: {markdown}")
        except Exception as e:
            logger.exception(f"roi_id={roi_id} OCR error: {e}")
    else:
        logger.info(f"OCR skipped for ROI {roi_id} (throttled)")

    return frame<|MERGE_RESOLUTION|>--- conflicted
+++ resolved
@@ -31,11 +31,8 @@
     if save:
         save_dir = os.path.join(os.path.dirname(__file__), "images", "roi1")
         os.makedirs(save_dir, exist_ok=True)
-<<<<<<< HEAD
         filename = datetime.now().strftime("%Y%m%d%H%M%S%f") + ".jpg"
-=======
-        filename = datetime.now().strftime("%Y%m%d%H%M%S") + ".jpg"
->>>>>>> 59ca853f
+
         cv2.imwrite(os.path.join(save_dir, filename), frame)
 
     current_time = time.monotonic()
