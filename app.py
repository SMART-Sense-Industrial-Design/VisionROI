--- conflicted
+++ resolved
@@ -69,11 +69,8 @@
         if not inference_rois:
             if custom_module and hasattr(custom_module, "process"):
                 try:
-<<<<<<< HEAD
                     await asyncio.to_thread(custom_module.process, frame, roi)
-=======
-                    await asyncio.to_thread(custom_module.process, frame)
->>>>>>> fbd8b8a9
+
                 except Exception:
                     pass
         else:
