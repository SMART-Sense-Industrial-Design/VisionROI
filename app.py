from quart import Quart, render_template, websocket, request, jsonify, send_file, redirect
import asyncio
import cv2
from camera_worker import CameraWorker
try:
    import numpy as np
except Exception:  # pragma: no cover - fallback when numpy is missing
    np = None
import json
import base64
import shutil
import importlib.util
import os
import sys
import argparse
from types import ModuleType
from pathlib import Path
import contextlib
import inspect
import gc
from typing import Callable, Awaitable, Any
try:  # pragma: no cover
    from websockets.exceptions import ConnectionClosed
except Exception:  # websockets not installed
    ConnectionClosed = Exception        

# เก็บ worker ของกล้องแต่ละตัวในรูปแบบ dict
camera_workers: dict[int, CameraWorker | None] = {}
camera_sources: dict[int, int | str] = {}
camera_resolutions: dict[int, tuple[int | None, int | None]] = {}
camera_locks: dict[int, asyncio.Lock] = {}
frame_queues: dict[int, asyncio.Queue[bytes]] = {}
inference_tasks: dict[int, asyncio.Task | None] = {}
roi_frame_queues: dict[int, asyncio.Queue[bytes | None]] = {}
roi_result_queues: dict[int, asyncio.Queue[str | None]] = {}
roi_tasks: dict[int, asyncio.Task | None] = {}
inference_rois: dict[int, list[dict]] = {}
page_rois: dict[int, list[dict]] = {}
active_sources: dict[int, str] = {}
save_roi_flags: dict[int, bool] = {}

# ไฟล์สำหรับเก็บสถานะการทำงาน เพื่อให้สามารถกลับมารันต่อหลังรีสตาร์ท service
STATE_FILE = "service_state.json"


def save_service_state() -> None:
    """บันทึกข้อมูลกล้องและสถานะ inference ลงไฟล์"""
    data: dict[str, dict[str, object]] = {}
    cam_ids = set(
        list(camera_sources.keys())
        + list(active_sources.keys())
        + list(inference_tasks.keys())
    )
    for cam_id in cam_ids:
        running = bool(
            inference_tasks.get(cam_id) and not inference_tasks[cam_id].done()
        )
        w, h = camera_resolutions.get(cam_id, (None, None))
        data[str(cam_id)] = {
            "source": camera_sources.get(cam_id),
            "resolution": [w, h],
            "active_source": active_sources.get(cam_id, ""),
            "inference_running": running,
        }
    try:
        with open(STATE_FILE, "w") as f:
            json.dump({"cameras": data}, f)
    except Exception:
        pass


def load_service_state() -> dict[str, dict[str, object]]:
    """โหลดข้อมูลสถานะจากไฟล์"""
    if not os.path.exists(STATE_FILE):
        return {}
    try:
        with open(STATE_FILE, "r") as f:
            data = json.load(f)
        cams = data.get("cameras")
        if isinstance(cams, dict):
            return cams
    except Exception:
        pass
    return {}

app = Quart(__name__)
# กำหนดเพดานขนาดไฟล์ที่เซิร์ฟเวอร์ยอมรับ (100 MB)
app.config["MAX_CONTENT_LENGTH"] = 100 * 1024 * 1024
ALLOWED_ROI_DIR = os.path.realpath("data_sources")


async def restore_service_state() -> None:
    """โหลดสถานะที่บันทึกไว้และเริ่มงาน inference ที่เคยรัน"""
    cams = load_service_state()
    for cam_id_str, cfg in cams.items():
        try:
            cam_id = int(cam_id_str)
        except ValueError:
            continue
        camera_sources[cam_id] = cfg.get("source")
        res = cfg.get("resolution") or [None, None]
        camera_resolutions[cam_id] = (res[0], res[1])
        active_sources[cam_id] = cfg.get("active_source", "")
        if cfg.get("inference_running"):
            await perform_start_inference(cam_id, save_state=False)
    save_service_state()


if hasattr(app, "before_serving"):
    app.before_serving(restore_service_state)
# ✅ Redirect root ไปหน้า home
@app.route("/")
async def index():
    return redirect("/home")

# ✅ หน้าแรก (dashboard + menu)
@app.route("/home")
async def home():
    return await render_template("home.html")

# ✅ หน้าเลือก ROI
@app.route("/roi")
async def roi_page():
    return await render_template("roi_selection.html")

# ✅ หน้า inference
@app.route("/inference")
async def inference():
    return await render_template("inference.html")


def load_custom_module(name: str) -> ModuleType | None:
    path = os.path.join("inference_modules", name, "custom.py")
    if not os.path.exists(path):
        return None
    module_name = f"custom_{name}"
    # ลบโมดูลเก่าที่ค้างอยู่เพื่อให้โหลดใหม่ได้ถูกต้องและไม่กินหน่วยความจำ
    if module_name in sys.modules:
        del sys.modules[module_name]
        importlib.invalidate_caches()

    spec = importlib.util.spec_from_file_location(module_name, path)
    if not spec or not spec.loader:
        return None
    module = importlib.util.module_from_spec(spec)
    sys.modules[module_name] = module
    spec.loader.exec_module(module)
    return module


def get_frame_queue(cam_id: int) -> asyncio.Queue[bytes]:
    return frame_queues.setdefault(cam_id, asyncio.Queue(maxsize=1))


def get_roi_frame_queue(cam_id: int) -> asyncio.Queue[bytes | None]:
    return roi_frame_queues.setdefault(cam_id, asyncio.Queue(maxsize=1))


def get_roi_result_queue(cam_id: int) -> asyncio.Queue[str | None]:
    return roi_result_queues.setdefault(cam_id, asyncio.Queue(maxsize=10))


async def read_and_queue_frame(
    cam_id: int, queue: asyncio.Queue[bytes], frame_processor=None
) -> None:
    worker = camera_workers.get(cam_id)
    if worker is None:
        await asyncio.sleep(0.1)
        return
    frame = await worker.read()
    if frame is None:
        await asyncio.sleep(0.1)
        return
    if np is not None and hasattr(frame, "size") and frame.size == 0:
        await asyncio.sleep(0.1)
        return
    if frame_processor:
        frame = await frame_processor(frame)
    if frame is None:
        return
    try:
        encoded, buffer = cv2.imencode('.jpg', frame)
    except Exception:
        await asyncio.sleep(0.1)
        return
    if not encoded or buffer is None:
        await asyncio.sleep(0.1)
        return
    frame_bytes = buffer.tobytes() if hasattr(buffer, "tobytes") else buffer
    if queue.full():
        try:
            queue.get_nowait()
        except asyncio.QueueEmpty:
            pass
    await queue.put(frame_bytes)
    await asyncio.sleep(0.04)


async def run_inference_loop(cam_id: int):
    module_cache: dict[str, tuple[ModuleType | None, bool, bool]] = {}

    async def process_frame(frame):
        rois = inference_rois.get(cam_id, [])
        if not rois:
            return cv2.resize(frame, (0, 0), fx=0.5, fy=0.5)

        save_flag = bool(save_roi_flags.get(cam_id))
        for i, r in enumerate(rois):
            if np is None:
                continue
            pts = r.get("points", [])
            if len(pts) != 4:
                continue
            mod_name = r.get("module")
            if not mod_name:
                print(f"module missing for ROI {r.get('id', i)}")
                continue
            module_entry = module_cache.get(mod_name)
            if module_entry is None:
                module = load_custom_module(mod_name)
                takes_source = False
                takes_cam_id = False
                if module:
                    proc = getattr(module, "process", None)
                    if callable(proc):
                        params = inspect.signature(proc).parameters
                        takes_source = "source" in params
                        takes_cam_id = "cam_id" in params
                module_cache[mod_name] = (module, takes_source, takes_cam_id)
            else:
                module, takes_source, takes_cam_id = module_entry
            if module is None:
                print(f"module '{mod_name}' not found for ROI {r.get('id', i)}")
                continue
            process_fn = getattr(module, "process", None)
            if not callable(process_fn):
                print(
                    f"process function not found in module '{mod_name}' for ROI {r.get('id', i)}"
                )
                continue
            src = np.array([[p["x"], p["y"]] for p in pts], dtype=np.float32)
            width_a = np.linalg.norm(src[0] - src[1])
            width_b = np.linalg.norm(src[2] - src[3])
            max_w = int(max(width_a, width_b))
            height_a = np.linalg.norm(src[0] - src[3])
            height_b = np.linalg.norm(src[1] - src[2])
            max_h = int(max(height_a, height_b))
            dst = np.array(
                [[0, 0], [max_w - 1, 0], [max_w - 1, max_h - 1], [0, max_h - 1]],
                dtype=np.float32,
            )
            matrix = cv2.getPerspectiveTransform(src, dst)
            roi = cv2.warpPerspective(frame, matrix, (max_w, max_h))
            result_text = ""
            try:
                args = [roi, r.get("id", str(i)), save_flag]
                if takes_source:
                    args.append(active_sources.get(cam_id, ""))
                if takes_cam_id:
                    args.append(cam_id)
                result = process_fn(*args)
                if inspect.isawaitable(result):
                    result = await result
                if isinstance(result, str):
                    result_text = result
                elif isinstance(result, dict) and "text" in result:
                    result_text = str(result["text"])
            except Exception:
                pass
            try:
                _, roi_buf = cv2.imencode('.jpg', roi)
                roi_b64 = base64.b64encode(roi_buf).decode('ascii')
                q = get_roi_result_queue(cam_id)
                payload = json.dumps({
                    "id": r.get("id", i),
                    "image": roi_b64,
                    "text": result_text,
                })
                if q.full():
                    q.get_nowait()
                await q.put(payload)
            except Exception:
                pass
            cv2.polylines(frame, [src.astype(int)], True, (0, 255, 0), 2)
            label_pt = src[0].astype(int)
            cv2.putText(
                frame,
                str(r.get("id", i + 1)),
                (int(label_pt[0]), max(0, int(label_pt[1]) - 5)),
                cv2.FONT_HERSHEY_SIMPLEX,
                0.5,
                (0, 255, 0),
                1,
                cv2.LINE_AA,
            )
        return cv2.resize(frame, (0, 0), fx=0.5, fy=0.5)

    queue = get_frame_queue(cam_id)
    try:
        while True:
            await read_and_queue_frame(cam_id, queue, process_frame)
    except asyncio.CancelledError:
        # ยอมให้ยกเลิกงานได้อย่างปลอดภัยเพื่อป้องกันการค้างของ thread
        pass


async def run_roi_loop(cam_id: int):
    queue = get_roi_frame_queue(cam_id)
    try:
        while True:
            await read_and_queue_frame(cam_id, queue)
    except asyncio.CancelledError:
        # ปิดงานเมื่อถูกยกเลิกเพื่อไม่ให้ไปอ่านกล้องต่อหลังจากถูกสั่งหยุด
        pass


# ฟังก์ชัน generic สำหรับเริ่มและหยุดงานที่ใช้กล้อง
async def start_camera_task(
    cam_id: int,
    task_dict: dict[int, asyncio.Task | None],
    loop_func: Callable[[int], Awaitable[Any]],
):
    """เริ่มงานแบบ asynchronous สำหรับกล้องที่ระบุ"""
    task = task_dict.get(cam_id)
    if task is not None and not task.done():
        return task, {"status": "already_running", "cam_id": cam_id}, 200
    worker = camera_workers.get(cam_id)
    if worker is None:
        src = camera_sources.get(cam_id, 0)
        width, height = camera_resolutions.get(cam_id, (None, None))
        worker = CameraWorker(src, asyncio.get_running_loop(), width, height)
        if not worker.start():
            camera_workers[cam_id] = None
            return (
                task,
                {"status": "error", "message": "open_failed", "cam_id": cam_id},
                400,
            )
        camera_workers[cam_id] = worker
    task = asyncio.create_task(loop_func(cam_id))
    task_dict[cam_id] = task
    return task, {"status": "started", "cam_id": cam_id}, 200


async def stop_camera_task(
    cam_id: int,
    task_dict: dict[int, asyncio.Task | None],
    queue_dict: dict[int, asyncio.Queue[bytes | None]] | None = None,
):
    """หยุดงานที่ใช้กล้องตาม cam_id"""
    task = task_dict.get(cam_id)
    if task is not None and not task.done():
        task.cancel()
        with contextlib.suppress(asyncio.CancelledError):
            await task
        # ให้เวลาสั้นๆ เพื่อให้ thread ที่อ่านภาพจบก่อนปล่อยกล้องจริงๆ
        await asyncio.sleep(0)
        task_dict[cam_id] = None
        status = "stopped"
    else:
        status = "no_task"
    if queue_dict is not None:
        queue = queue_dict.get(cam_id)
        if queue is not None:
            await queue.put(None)
            while queue.qsize() > 1:
                try:
                    queue.get_nowait()
                except asyncio.QueueEmpty:
                    break
            queue_dict.pop(cam_id, None)
    # ปล่อยกล้องเมื่อไม่มีงานอื่นใช้งานอยู่
    inf_task = inference_tasks.get(cam_id)
    roi_task = roi_tasks.get(cam_id)
    worker = camera_workers.get(cam_id)
    if (
        (inf_task is None or inf_task.done())
        and (roi_task is None or roi_task.done())
        and worker
    ):
        lock = camera_locks.setdefault(cam_id, asyncio.Lock())
        async with lock:
            await worker.stop()
            camera_workers.pop(cam_id, None)
            frame_queues.pop(cam_id, None)
            roi_frame_queues.pop(cam_id, None)
            del worker
            gc.collect()

    return task_dict.get(cam_id), {"status": status, "cam_id": cam_id}, 200


# ✅ WebSocket video stream
@app.websocket('/ws/<int:cam_id>')
async def ws(cam_id: int):
    queue = get_frame_queue(cam_id)
    while True:
        frame_bytes = await queue.get()
        if frame_bytes is None:
            break
        await websocket.send(frame_bytes)


# ✅ WebSocket ROI stream
@app.websocket('/ws_roi/<int:cam_id>')
async def ws_roi(cam_id: int):
    queue = get_roi_frame_queue(cam_id)
    try:
        while True:
            frame_bytes = await queue.get()
            if frame_bytes is None:
                await websocket.close(code=1000)
                break
            await websocket.send(frame_bytes)
    except (ConnectionClosed, asyncio.CancelledError):
        pass


@app.websocket('/ws_roi_result/<int:cam_id>')
async def ws_roi_result(cam_id: int):
    queue = get_roi_result_queue(cam_id)
    try:
        while True:
            data = await queue.get()
            if data is None:
                await websocket.close(code=1000)
                break
            await websocket.send(data)
    except (ConnectionClosed, asyncio.CancelledError):
        pass


async def apply_camera_settings(cam_id: int, data: dict) -> bool:
    active_sources[cam_id] = data.get("name", "")
    source_val = data.get("source", "")
    width_val = data.get("width")
    height_val = data.get("height")
    try:
        w = int(width_val) if width_val not in (None, "") else None
    except ValueError:
        w = None
    try:
        h = int(height_val) if height_val not in (None, "") else None
    except ValueError:
        h = None
    camera_resolutions[cam_id] = (w, h)
    worker = camera_workers.pop(cam_id, None)
    if worker:
        await worker.stop()
    try:
        camera_sources[cam_id] = int(source_val)
    except ValueError:
        camera_sources[cam_id] = source_val
    if (
        (inference_tasks.get(cam_id) and not inference_tasks[cam_id].done())
        or (roi_tasks.get(cam_id) and not roi_tasks[cam_id].done())
    ):
        width, height = camera_resolutions.get(cam_id, (None, None))
        worker = CameraWorker(
            camera_sources[cam_id], asyncio.get_running_loop(), width, height
        )
        if not worker.start():
            save_service_state()
            return False
        camera_workers[cam_id] = worker
    save_service_state()
    return True


@app.route("/create_source", methods=["GET", "POST"])
async def create_source():
    if request.method == "GET":
        return await render_template("create_source.html")

    form = await request.form
    name = form.get("name", "").strip()
    source = form.get("source", "").strip()
    width = form.get("width")
    height = form.get("height")
    if not name or not source:
        return jsonify({"status": "error", "message": "missing data"}), 400

    source_dir = f"data_sources/{name}"
    try:
        os.makedirs(f"data_sources/{name}", exist_ok=False)
    except FileExistsError:
        return jsonify({"status": "error", "message": "name exists"}), 400

    try:
        config = {
            "name": name,
            "source": source,
            "rois": "rois.json",
        }
        if width:
            try:
                config["width"] = int(width)
            except ValueError:
                pass
        if height:
            try:
                config["height"] = int(height)
            except ValueError:
                pass
        rois_path = os.path.join(source_dir, "rois.json")
        with open(rois_path, "w") as f:
            f.write("[]")
        with open(os.path.join(source_dir, "config.json"), "w") as f:
            json.dump(config, f)
    except Exception:
        shutil.rmtree(source_dir, ignore_errors=True)
        return jsonify({"status": "error", "message": "save failed"}), 500

    return jsonify({"status": "created"})



# ฟังก์ชันช่วยเริ่มงาน inference เพื่อใช้ซ้ำได้ทั้งจาก route และตอนรีสตาร์ท
async def perform_start_inference(
    cam_id: int, rois=None, page: str | None = None, save_state: bool = True
):
    if roi_tasks.get(cam_id) and not roi_tasks[cam_id].done():
        return False
    if rois is None:
        source = active_sources.get(cam_id, "")
        source_dir = os.path.join("data_sources", source)
        rois_path = os.path.join(source_dir, "rois.json")
        try:
            with open(rois_path) as f:
                rois = json.load(f)
        except FileNotFoundError:
            rois = []
    elif isinstance(rois, str):
        try:
            rois = json.loads(rois)
        except json.JSONDecodeError:
            rois = []
    if not isinstance(rois, list):
        rois = []
    roi_list: list[dict] = []
    page_list: list[dict] = []
    for r in rois:
        r_type = r.get("type", "roi")
        if r_type == "page":
            page_list.append(r)
            continue
<<<<<<< HEAD
        if page is not None and r.get("page") == page:
            mod_name = r.get("module")
            if mod_name:
                roi_list.append(r)
    inference_rois[cam_id] = roi_list if page is not None else []
=======
        if page is not None and r.get("page") != page:
            continue
        mod_name = r.get("module")
        if mod_name:
            roi_list.append(r)
    inference_rois[cam_id] = roi_list
>>>>>>> ab07d80c
    page_rois[cam_id] = page_list
    queue = get_roi_result_queue(cam_id)
    while not queue.empty():
        queue.get_nowait()
    inference_tasks[cam_id], _, _ = await start_camera_task(
        cam_id, inference_tasks, run_inference_loop
    )
    if save_state:
        save_service_state()
    return True

# ✅ เริ่มงาน inference
@app.route('/start_inference/<int:cam_id>', methods=["POST"])
async def start_inference(cam_id: int):
    if roi_tasks.get(cam_id) and not roi_tasks[cam_id].done():
        return jsonify({"status": "roi_running", "cam_id": cam_id}), 400
    data = await request.get_json() or {}
    cfg = dict(data)
    rois = cfg.pop("rois", None)
    page = cfg.pop("page", None)
    if cfg:
        cfg_ok = await apply_camera_settings(cam_id, cfg)
        if not cfg_ok:
            return jsonify({"status": "error", "cam_id": cam_id}), 400
    ok = await perform_start_inference(cam_id, rois, page)
    if ok:
        return jsonify(
            {
                "status": "started",
                "cam_id": cam_id,
                "rois": inference_rois.get(cam_id, []),
                "page_rois": page_rois.get(cam_id, []),
            }
        ), 200
    return jsonify({"status": "error", "cam_id": cam_id}), 400


# ✅ หยุดงาน inference
@app.route('/stop_inference/<int:cam_id>', methods=["POST"])
async def stop_inference(cam_id: int):
    inference_tasks[cam_id], resp, status = await stop_camera_task(
        cam_id, inference_tasks, frame_queues
    )
    queue = roi_result_queues.get(cam_id)
    if queue is not None:
        await queue.put(None)
        roi_result_queues.pop(cam_id, None)
    save_service_state()
    return jsonify(resp), status


# ✅ เริ่มงาน ROI stream
@app.route('/start_roi_stream/<int:cam_id>', methods=["POST"])
async def start_roi_stream(cam_id: int):
    if inference_tasks.get(cam_id) and not inference_tasks[cam_id].done():
        return jsonify({"status": "inference_running", "cam_id": cam_id}), 400
    data = await request.get_json() or {}
    if data:
        cfg_ok = await apply_camera_settings(cam_id, data)
        if not cfg_ok:
            return jsonify({"status": "error", "cam_id": cam_id}), 400
    queue = get_roi_frame_queue(cam_id)
    while not queue.empty():
        queue.get_nowait()
    roi_tasks[cam_id], resp, status = await start_camera_task(
        cam_id, roi_tasks, run_roi_loop
    )
    return jsonify(resp), status


# ✅ หยุดงาน ROI stream
@app.route('/stop_roi_stream/<int:cam_id>', methods=["POST"])
async def stop_roi_stream(cam_id: int):
    roi_tasks[cam_id], resp, status = await stop_camera_task(
        cam_id, roi_tasks, roi_frame_queues
    )
    return jsonify(resp), status

# ✅ สถานะงาน inference
# เพิ่ม endpoint สำหรับตรวจสอบว่างาน inference กำลังทำงานอยู่หรือไม่
@app.route('/inference_status/<int:cam_id>', methods=["GET"])
async def inference_status(cam_id: int):
    """คืนค่าความพร้อมของงาน inference"""
    running = inference_tasks.get(cam_id) is not None and not inference_tasks[cam_id].done()
    return jsonify({"running": running, "cam_id": cam_id})


# ✅ สถานะงาน ROI stream
@app.route('/roi_stream_status/<int:cam_id>', methods=["GET"])
async def roi_stream_status(cam_id: int):
    """เช็คว่างาน ROI stream กำลังทำงานอยู่หรือไม่"""
    running = roi_tasks.get(cam_id) is not None and not roi_tasks[cam_id].done()
    source = active_sources.get(cam_id, "")
    return jsonify({"running": running, "cam_id": cam_id, "source": source})


@app.route("/data_sources")
async def list_sources():
    base_dir = Path(__file__).resolve().parent / "data_sources"
    try:
        names = [d.name for d in base_dir.iterdir() if d.is_dir()]
    except FileNotFoundError:
        names = []
    return jsonify(names)


@app.route("/inference_modules")
async def list_inference_modules():
    base_dir = Path(__file__).resolve().parent / "inference_modules"
    try:
        names = [d.name for d in base_dir.iterdir() if d.is_dir()]
    except FileNotFoundError:
        names = []
    return jsonify(names)


@app.route("/pages")
async def list_pages():
    base_dir = Path(__file__).resolve().parent / "data_sources"
    pages: set[str] = set()
    try:
        for d in base_dir.iterdir():
            if not d.is_dir():
                continue
            roi_path = d / "rois.json"
            if not roi_path.exists():
                continue
            try:
                data = json.loads(roi_path.read_text())
                for r in data:
                    p = r.get("page")
                    if p:
                        pages.add(str(p))
            except Exception:
                continue
    except FileNotFoundError:
        pass
    return jsonify(sorted(pages))


@app.route("/source_list", methods=["GET"])
async def source_list():
    base_dir = Path(__file__).resolve().parent / "data_sources"
    result = []
    try:
        for d in base_dir.iterdir():
            if not d.is_dir():
                continue
            cfg_path = d / "config.json"
            if not cfg_path.exists():
                continue
            try:
                with cfg_path.open("r") as f:
                    cfg = json.load(f)
            except (OSError, json.JSONDecodeError):
                # skip sources with unreadable or invalid config
                continue
            result.append(
                {
                    "name": cfg.get("name", d.name),
                    "source": cfg.get("source", ""),
                    "width": cfg.get("width"),
                    "height": cfg.get("height"),
                }
            )
    except FileNotFoundError:
        pass
    return jsonify(result)


@app.route("/source_config")
async def source_config():
    name = request.args.get("name", "")
    path = os.path.join("data_sources", name, "config.json")
    if not os.path.exists(path):
        return jsonify({"status": "error", "message": "not found"}), 404
    with open(path, "r") as f:
        cfg = json.load(f)
    return jsonify(cfg)


@app.route("/delete_source/<name>", methods=["DELETE"])
async def delete_source(name: str):
    directory = os.path.join("data_sources", name)
    if not os.path.exists(directory):
        return jsonify({"status": "error", "message": "not found"}), 404
    shutil.rmtree(directory)
    json_path = "sources.json"
    if os.path.exists(json_path):
        try:
            with open(json_path, "r") as f:
                data = json.load(f)
            if isinstance(data, list):
                data = [s for s in data if s != name]
            elif isinstance(data, dict):
                data.pop(name, None)
                if "sources" in data and isinstance(data["sources"], list):
                    data["sources"] = [s for s in data["sources"] if s != name]
            with open(json_path, "w") as f:
                json.dump(data, f, indent=2)
        except Exception:
            pass
    return jsonify({"status": "deleted"})

"""ROI save and load helpers"""

# ✅ บันทึก ROI
@app.route("/save_roi", methods=["POST"])
async def save_roi():
    data = await request.get_json()
    rois = data.get("rois", [])
    for idx, r in enumerate(rois):
        if isinstance(r, dict) and "id" not in r:
            r["id"] = str(idx + 1)
    path = request.args.get("path", "")
    base_dir = ALLOWED_ROI_DIR
    if path:
        full_path = os.path.realpath(os.path.join(base_dir, path))
        if not full_path.startswith(base_dir + os.sep):
            return jsonify({"status": "error", "message": "path outside allowed directory"}), 400
        dir_path = os.path.dirname(full_path)
        if dir_path:
            os.makedirs(dir_path, exist_ok=True)
        with open(full_path, "w") as f:
            json.dump(rois, f, indent=2)
        return jsonify({"status": "saved", "filename": full_path})

    name = data.get("source", "")
    if not name:
        return jsonify({"status": "error", "message": "missing source"}), 400
    directory = os.path.realpath(os.path.join(base_dir, name))
    if not directory.startswith(base_dir + os.sep):
        return jsonify({"status": "error", "message": "invalid source path"}), 400
    config_path = os.path.join(directory, "config.json")
    if not os.path.exists(config_path):
        return jsonify({"status": "error", "message": "config not found"}), 404
    with open(config_path, "r") as f:
        cfg = json.load(f)
    roi_file = cfg.get("rois", "rois.json")
    roi_path = os.path.realpath(os.path.join(directory, roi_file))
    if not roi_path.startswith(directory + os.sep):
        return jsonify({"status": "error", "message": "invalid ROI filename"}), 400
    with open(roi_path, "w") as f:
        json.dump(rois, f, indent=2)
    return jsonify({"status": "saved", "filename": roi_path})

# ✅ โหลด ROI จากไฟล์ล่าสุดของ source
@app.route("/load_roi/<name>")
async def load_roi(name: str):
    directory = os.path.join("data_sources", name)
    config_path = os.path.join(directory, "config.json")
    if not os.path.exists(config_path):
        return jsonify({"rois": [], "filename": "None"})
    with open(config_path, "r") as f:
        cfg = json.load(f)
    roi_file = cfg.get("rois", "rois.json")
    roi_path = os.path.join(directory, roi_file)
    if not os.path.exists(roi_path):
        return jsonify({"rois": [], "filename": roi_file})
    with open(roi_path, "r") as f:
        rois = json.load(f)
    if isinstance(rois, list):
        for idx, r in enumerate(rois):
            if isinstance(r, dict) and "id" not in r:
                r["id"] = str(idx + 1)
    return jsonify({"rois": rois, "filename": roi_file})

# ✅ โหลด ROI ตามพาธที่ระบุใน config
@app.route("/load_roi_file")
async def load_roi_file():
    path = request.args.get("path", "")
    if not path or not os.path.exists(path):
        return jsonify({"rois": [], "filename": "None"})
    with open(path, "r") as f:
        rois = json.load(f)
    if isinstance(rois, list):
        for idx, r in enumerate(rois):
            if isinstance(r, dict) and "id" not in r:
                r["id"] = str(idx + 1)
    return jsonify({"rois": rois, "filename": os.path.basename(path)})

# ✅ ส่ง snapshot 1 เฟรม (ใช้ในหน้า inference)
@app.route("/ws_snapshot/<int:cam_id>")
async def ws_snapshot(cam_id: int):
    worker = camera_workers.get(cam_id)
    if worker is None:
        return "Camera not initialized", 400
    frame = await worker.read()
    if frame is None:
        return "Camera error", 500
    _, buffer = cv2.imencode('.jpg', frame)
    return await send_file(
        bytes(buffer),
        mimetype="image/jpeg",
        as_attachment=False,
        download_name="snapshot.jpg"
    )

if __name__ == "__main__":
    parser = argparse.ArgumentParser(description="Run VisionROI server")
    parser.add_argument(
        "--port", type=int, default=5000, help="Port for the web server"
    )
    args = parser.parse_args()
    app.run(port=args.port)<|MERGE_RESOLUTION|>--- conflicted
+++ resolved
@@ -544,20 +544,12 @@
         if r_type == "page":
             page_list.append(r)
             continue
-<<<<<<< HEAD
         if page is not None and r.get("page") == page:
             mod_name = r.get("module")
             if mod_name:
                 roi_list.append(r)
     inference_rois[cam_id] = roi_list if page is not None else []
-=======
-        if page is not None and r.get("page") != page:
-            continue
-        mod_name = r.get("module")
-        if mod_name:
-            roi_list.append(r)
-    inference_rois[cam_id] = roi_list
->>>>>>> ab07d80c
+
     page_rois[cam_id] = page_list
     queue = get_roi_result_queue(cam_id)
     while not queue.empty():
