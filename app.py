from quart import Quart, render_template, websocket, request, jsonify, send_file, redirect
import asyncio
import cv2
from camera_worker import CameraWorker
try:
    import numpy as np
except Exception:  # pragma: no cover - fallback when numpy is missing
    np = None
import json
import base64
import shutil
import importlib.util
import os
import sys
import argparse
from types import ModuleType
from pathlib import Path
import contextlib
import inspect
import gc
from typing import Callable, Awaitable, Any
try:  # pragma: no cover
    from websockets.exceptions import ConnectionClosed
except Exception:  # websockets not installed
    ConnectionClosed = Exception        

# เก็บ worker ของกล้องแต่ละตัวในรูปแบบ dict
camera_workers: dict[str, CameraWorker | None] = {}
camera_sources: dict[str, int | str] = {}
camera_resolutions: dict[str, tuple[int | None, int | None]] = {}
camera_locks: dict[str, asyncio.Lock] = {}
frame_queues: dict[str, asyncio.Queue[bytes]] = {}
inference_tasks: dict[str, asyncio.Task | None] = {}
roi_frame_queues: dict[str, asyncio.Queue[bytes | None]] = {}
roi_result_queues: dict[str, asyncio.Queue[str | None]] = {}
roi_tasks: dict[str, asyncio.Task | None] = {}
inference_rois: dict[str, list[dict]] = {}
active_sources: dict[str, str] = {}
save_roi_flags: dict[str, bool] = {}

# ไฟล์สำหรับเก็บสถานะการทำงาน เพื่อให้สามารถกลับมารันต่อหลังรีสตาร์ท service
STATE_FILE = "service_state.json"


def save_service_state() -> None:
    """บันทึกข้อมูลกล้องและสถานะ inference ลงไฟล์"""
    data: dict[str, dict[str, object]] = {}
    cam_ids = set(
        list(camera_sources.keys())
        + list(active_sources.keys())
        + list(inference_tasks.keys())
    )
    for cam_id in cam_ids:
        running = bool(
            inference_tasks.get(cam_id) and not inference_tasks[cam_id].done()
        )
        w, h = camera_resolutions.get(cam_id, (None, None))
        data[str(cam_id)] = {
            "source": camera_sources.get(cam_id),
            "resolution": [w, h],
            "active_source": active_sources.get(cam_id, ""),
            "inference_running": running,
        }
    try:
        with open(STATE_FILE, "w") as f:
            json.dump({"cameras": data}, f)
    except Exception:
        pass


def load_service_state() -> dict[str, dict[str, object]]:
    """โหลดข้อมูลสถานะจากไฟล์"""
    if not os.path.exists(STATE_FILE):
        return {}
    try:
        with open(STATE_FILE, "r") as f:
            data = json.load(f)
        cams = data.get("cameras")
        if isinstance(cams, dict):
            return cams
    except Exception:
        pass
    return {}

app = Quart(__name__)
# กำหนดเพดานขนาดไฟล์ที่เซิร์ฟเวอร์ยอมรับ (100 MB)
app.config["MAX_CONTENT_LENGTH"] = 100 * 1024 * 1024
ALLOWED_ROI_DIR = os.path.realpath("data_sources")


async def restore_service_state() -> None:
    """โหลดสถานะที่บันทึกไว้และเริ่มงาน inference ที่เคยรัน"""
    cams = load_service_state()
    for cam_id, cfg in cams.items():
        camera_sources[cam_id] = cfg.get("source")
        res = cfg.get("resolution") or [None, None]
        camera_resolutions[cam_id] = (res[0], res[1])
        active_sources[cam_id] = cfg.get("active_source", "")
        if cfg.get("inference_running"):
            await perform_start_inference(cam_id, save_state=False)
    save_service_state()


if hasattr(app, "before_serving"):
    app.before_serving(restore_service_state)
# ✅ Redirect root ไปหน้า home
@app.route("/")
async def index():
    return redirect("/home")

# ✅ หน้าแรก (dashboard + menu)
@app.route("/home")
async def home():
    return await render_template("home.html")

# ✅ หน้าเลือก ROI
@app.route("/roi")
async def roi_page():
    return await render_template("roi_selection.html")

# ✅ หน้า inference
@app.route("/inference")
async def inference():
    return await render_template("inference.html")

# ✅ หน้า inference page detection
@app.route("/inference_page")
async def inference_page():
    return await render_template("inference_page.html")


def load_custom_module(name: str) -> ModuleType | None:
    path = os.path.join("inference_modules", name, "custom.py")
    if not os.path.exists(path):
        return None
    module_name = f"custom_{name}"
    # ลบโมดูลเก่าที่ค้างอยู่เพื่อให้โหลดใหม่ได้ถูกต้องและไม่กินหน่วยความจำ
    if module_name in sys.modules:
        del sys.modules[module_name]
        importlib.invalidate_caches()

    spec = importlib.util.spec_from_file_location(module_name, path)
    if not spec or not spec.loader:
        return None
    module = importlib.util.module_from_spec(spec)
    sys.modules[module_name] = module
    spec.loader.exec_module(module)
    return module


def get_frame_queue(cam_id: str) -> asyncio.Queue[bytes]:
    return frame_queues.setdefault(cam_id, asyncio.Queue(maxsize=1))


def get_roi_frame_queue(cam_id: str) -> asyncio.Queue[bytes | None]:
    return roi_frame_queues.setdefault(cam_id, asyncio.Queue(maxsize=1))


def get_roi_result_queue(cam_id: str) -> asyncio.Queue[str | None]:
    return roi_result_queues.setdefault(cam_id, asyncio.Queue(maxsize=10))


async def read_and_queue_frame(
    cam_id: str, queue: asyncio.Queue[bytes], frame_processor=None
) -> None:
    worker = camera_workers.get(cam_id)
    if worker is None:
        await asyncio.sleep(0.1)
        return
    frame = await worker.read()
    if frame is None:
        await asyncio.sleep(0.1)
        return
    if np is not None and hasattr(frame, "size") and frame.size == 0:
        await asyncio.sleep(0.1)
        return
    if frame_processor:
        frame = await frame_processor(frame)
    if frame is None:
        return
    try:
        encoded, buffer = cv2.imencode('.jpg', frame)
    except Exception:
        await asyncio.sleep(0.1)
        return
    if not encoded or buffer is None:
        await asyncio.sleep(0.1)
        return
    frame_bytes = buffer.tobytes() if hasattr(buffer, "tobytes") else buffer
    if queue.full():
        try:
            queue.get_nowait()
        except asyncio.QueueEmpty:
            pass
    await queue.put(frame_bytes)
    await asyncio.sleep(0.04)


async def run_inference_loop(cam_id: str):
    module_cache: dict[str, tuple[ModuleType | None, bool, bool]] = {}

    async def process_frame(frame):
        rois = inference_rois.get(cam_id, [])
        if not rois:
            return cv2.resize(frame, (0, 0), fx=0.5, fy=0.5)

        save_flag = bool(save_roi_flags.get(cam_id))
        output = None
        best_score = -1.0

        # pass 1: evaluate page ROIs to determine best group and draw them
        for i, r in enumerate(rois):
            if np is None or r.get('type') != 'page':
                continue
            pts = r.get('points', [])
            if len(pts) != 4:
                continue
            src = np.array([[p['x'], p['y']] for p in pts], dtype=np.float32)
            color = (0, 255, 0)
            width_a = np.linalg.norm(src[0] - src[1])
            width_b = np.linalg.norm(src[2] - src[3])
            max_w = int(max(width_a, width_b))
            height_a = np.linalg.norm(src[0] - src[3])
            height_b = np.linalg.norm(src[1] - src[2])
            max_h = int(max(height_a, height_b))
            dst = np.array([[0, 0], [max_w - 1, 0], [max_w - 1, max_h - 1], [0, max_h - 1]], dtype=np.float32)
            matrix = cv2.getPerspectiveTransform(src, dst)
            roi = cv2.warpPerspective(frame, matrix, (max_w, max_h))
            template = r.get('_template')
            if template is not None:
                try:
                    roi_gray = cv2.cvtColor(roi, cv2.COLOR_BGR2GRAY)
                except Exception:
                    roi_gray = None
                if roi_gray is not None:
                    if roi_gray.shape != template.shape:
                        roi_gray = cv2.resize(roi_gray, (template.shape[1], template.shape[0]))
                    try:
                        res = cv2.matchTemplate(roi_gray, template, cv2.TM_CCOEFF_NORMED)
                        score = float(res[0][0])
                        if score > best_score:
                            best_score = score
                            output = r.get('page', '')
                    except Exception:
                        pass
            cv2.polylines(frame, [src.astype(int)], True, color, 2)
            label_pt = src[0].astype(int)
            cv2.putText(
                frame,
                str(r.get('id', i + 1)),
                (int(label_pt[0]), max(0, int(label_pt[1]) - 5)),
                cv2.FONT_HERSHEY_SIMPLEX,
                0.5,
                color,
                1,
                cv2.LINE_AA,
            )

        # pass 2: process ROI items that belong to detected group
        if output:
            try:
                q = get_roi_result_queue(cam_id)
                payload = json.dumps({'group': output})
                if q.full():
                    q.get_nowait()
                await q.put(payload)
            except Exception:
                pass

        for i, r in enumerate(rois):
            if r.get('type') != 'roi' or r.get('group') != output:
                continue
            if np is None:
                continue
            pts = r.get('points', [])
            if len(pts) != 4:
                continue
            src = np.array([[p['x'], p['y']] for p in pts], dtype=np.float32)

            if r.get('module'):
                mod_name = r.get('module')
                module_entry = module_cache.get(mod_name)
                if module_entry is None:
                    module = load_custom_module(mod_name)
                    takes_source = False
                    takes_cam_id = False
                    if module:
                        proc = getattr(module, 'process', None)
                        if callable(proc):
                            params = inspect.signature(proc).parameters
                            takes_source = 'source' in params
                            takes_cam_id = 'cam_id' in params
                    module_cache[mod_name] = (module, takes_source, takes_cam_id)
                else:
                    module, takes_source, takes_cam_id = module_entry
                if module is None:
                    print(f"module '{mod_name}' not found for ROI {r.get('id', i)}")
                else:
                    process_fn = getattr(module, 'process', None)
                    if not callable(process_fn):
                        print(f"process function not found in module '{mod_name}' for ROI {r.get('id', i)}")
                    else:
                        width_a = np.linalg.norm(src[0] - src[1])
                        width_b = np.linalg.norm(src[2] - src[3])
                        max_w = int(max(width_a, width_b))
                        height_a = np.linalg.norm(src[0] - src[3])
                        height_b = np.linalg.norm(src[1] - src[2])
                        max_h = int(max(height_a, height_b))
                        dst = np.array([[0, 0], [max_w - 1, 0], [max_w - 1, max_h - 1], [0, max_h - 1]], dtype=np.float32)
                        matrix = cv2.getPerspectiveTransform(src, dst)
                        roi = cv2.warpPerspective(frame, matrix, (max_w, max_h))
                        result_text = ''
                        try:
                            args = [roi, r.get('id', str(i)), save_flag]
                            if takes_source:
                                args.append(active_sources.get(cam_id, ''))
                            if takes_cam_id:
                                args.append(cam_id)
                            result = process_fn(*args)
                            if inspect.isawaitable(result):
                                result = await result
                            if isinstance(result, str):
                                result_text = result
                            elif isinstance(result, dict) and 'text' in result:
                                result_text = str(result['text'])
                        except Exception:
                            pass
                        try:
                            _, roi_buf = cv2.imencode('.jpg', roi)
                            roi_b64 = base64.b64encode(roi_buf).decode('ascii')
                            q = get_roi_result_queue(cam_id)
                            payload = json.dumps({'id': r.get('id', i), 'image': roi_b64, 'text': result_text})
                            if q.full():
                                q.get_nowait()
                            await q.put(payload)
                        except Exception:
                            pass
            else:
                print(f"module missing for ROI {r.get('id', i)}")
<<<<<<< HEAD

            src_int = src.astype(int)
            cv2.polylines(frame, [src_int], True, (255, 0, 0), 2)
            label_pt = src_int[0]
            cv2.putText(
                frame,
                str(r.get('id', i + 1)),
                (int(label_pt[0]), max(0, int(label_pt[1]) - 5)),
                cv2.FONT_HERSHEY_SIMPLEX,
                0.5,
                (255, 0, 0),
                1,
                cv2.LINE_AA,
            )

=======
            elif typ == 'page':
                width_a = np.linalg.norm(src[0] - src[1])
                width_b = np.linalg.norm(src[2] - src[3])
                max_w = int(max(width_a, width_b))
                height_a = np.linalg.norm(src[0] - src[3])
                height_b = np.linalg.norm(src[1] - src[2])
                max_h = int(max(height_a, height_b))
                dst = np.array([[0, 0], [max_w - 1, 0], [max_w - 1, max_h - 1], [0, max_h - 1]], dtype=np.float32)
                matrix = cv2.getPerspectiveTransform(src, dst)
                roi = cv2.warpPerspective(frame, matrix, (max_w, max_h))
                template = r.get('_template')
                if template is not None:
                    try:
                        roi_gray = cv2.cvtColor(roi, cv2.COLOR_BGR2GRAY)
                    except Exception:
                        roi_gray = None
                    if roi_gray is not None:
                        if roi_gray.shape != template.shape:
                            roi_gray = cv2.resize(roi_gray, (template.shape[1], template.shape[0]))
                        try:
                            res = cv2.matchTemplate(roi_gray, template, cv2.TM_CCOEFF_NORMED)
                            score = float(res[0][0])
                            if score > best_score:
                                best_score = score
                                output = r.get('page', '')
                        except Exception:
                            pass

            if typ == 'page':
                cv2.polylines(frame, [src.astype(int)], True, color, 2)
                label_pt = src[0].astype(int)
                cv2.putText(
                    frame,
                    str(r.get('id', i + 1)),
                    (int(label_pt[0]), max(0, int(label_pt[1]) - 5)),
                    cv2.FONT_HERSHEY_SIMPLEX,
                    0.5,
                    color,
                    1,
                    cv2.LINE_AA,
                )
        if output:

            try:
                q = get_roi_result_queue(cam_id)
                payload = json.dumps({'group': output})
                if q.full():
                    q.get_nowait()
                await q.put(payload)
            except Exception:
                pass
            for i, r in enumerate(rois):
                if r.get('type') == 'roi' and r.get('group') == output:

                    pts = r.get('points', [])
                    if len(pts) != 4:
                        continue
                    src = np.array([[p['x'], p['y']] for p in pts], dtype=np.int32)
                    cv2.polylines(frame, [src], True, (255, 0, 0), 2)
                    label_pt = src[0]
                    cv2.putText(
                        frame,
                        str(r.get('id', i + 1)),
                        (int(label_pt[0]), max(0, int(label_pt[1]) - 5)),
                        cv2.FONT_HERSHEY_SIMPLEX,
                        0.5,
                        (255, 0, 0),
                        1,
                        cv2.LINE_AA,
                    )
>>>>>>> e747a259
        return cv2.resize(frame, (0, 0), fx=0.5, fy=0.5)

    queue = get_frame_queue(cam_id)
    try:
        while True:
            await read_and_queue_frame(cam_id, queue, process_frame)
    except asyncio.CancelledError:
        # ยอมให้ยกเลิกงานได้อย่างปลอดภัยเพื่อป้องกันการค้างของ thread
        pass


async def run_roi_loop(cam_id: str):
    queue = get_roi_frame_queue(cam_id)
    try:
        while True:
            await read_and_queue_frame(cam_id, queue)
    except asyncio.CancelledError:
        # ปิดงานเมื่อถูกยกเลิกเพื่อไม่ให้ไปอ่านกล้องต่อหลังจากถูกสั่งหยุด
        pass


# ฟังก์ชัน generic สำหรับเริ่มและหยุดงานที่ใช้กล้อง
async def start_camera_task(
    cam_id: str,
    task_dict: dict[str, asyncio.Task | None],
    loop_func: Callable[[str], Awaitable[Any]],
):
    """เริ่มงานแบบ asynchronous สำหรับกล้องที่ระบุ"""
    task = task_dict.get(cam_id)
    if task is not None and not task.done():
        return task, {"status": "already_running", "cam_id": cam_id}, 200
    worker = camera_workers.get(cam_id)
    if worker is None:
        src = camera_sources.get(cam_id, 0)
        width, height = camera_resolutions.get(cam_id, (None, None))
        worker = CameraWorker(src, asyncio.get_running_loop(), width, height)
        if not worker.start():
            camera_workers[cam_id] = None
            return (
                task,
                {"status": "error", "message": "open_failed", "cam_id": cam_id},
                400,
            )
        camera_workers[cam_id] = worker
    task = asyncio.create_task(loop_func(cam_id))
    task_dict[cam_id] = task
    return task, {"status": "started", "cam_id": cam_id}, 200


async def stop_camera_task(
    cam_id: str,
    task_dict: dict[str, asyncio.Task | None],
    queue_dict: dict[str, asyncio.Queue[bytes | None]] | None = None,
):
    """หยุดงานที่ใช้กล้องตาม cam_id"""
    task = task_dict.get(cam_id)
    if task is not None and not task.done():
        task.cancel()
        with contextlib.suppress(asyncio.CancelledError):
            await task
        # ให้เวลาสั้นๆ เพื่อให้ thread ที่อ่านภาพจบก่อนปล่อยกล้องจริงๆ
        await asyncio.sleep(0)
        task_dict[cam_id] = None
        status = "stopped"
    else:
        status = "no_task"
    if queue_dict is not None:
        queue = queue_dict.get(cam_id)
        if queue is not None:
            await queue.put(None)
            while queue.qsize() > 1:
                try:
                    queue.get_nowait()
                except asyncio.QueueEmpty:
                    break
            queue_dict.pop(cam_id, None)
    # ปล่อยกล้องเมื่อไม่มีงานอื่นใช้งานอยู่
    inf_task = inference_tasks.get(cam_id)
    roi_task = roi_tasks.get(cam_id)
    worker = camera_workers.get(cam_id)
    if (
        (inf_task is None or inf_task.done())
        and (roi_task is None or roi_task.done())
        and worker
    ):
        lock = camera_locks.setdefault(cam_id, asyncio.Lock())
        async with lock:
            await worker.stop()
            camera_workers.pop(cam_id, None)
            frame_queues.pop(cam_id, None)
            roi_frame_queues.pop(cam_id, None)
            del worker
            gc.collect()

    return task_dict.get(cam_id), {"status": status, "cam_id": cam_id}, 200


# ✅ WebSocket video stream
@app.websocket('/ws/<string:cam_id>')
async def ws(cam_id: str):
    queue = get_frame_queue(cam_id)
    while True:
        frame_bytes = await queue.get()
        if frame_bytes is None:
            break
        await websocket.send(frame_bytes)


# ✅ WebSocket ROI stream
@app.websocket('/ws_roi/<string:cam_id>')
async def ws_roi(cam_id: str):
    queue = get_roi_frame_queue(cam_id)
    try:
        while True:
            frame_bytes = await queue.get()
            if frame_bytes is None:
                await websocket.close(code=1000)
                break
            await websocket.send(frame_bytes)
    except (ConnectionClosed, asyncio.CancelledError):
        pass


@app.websocket('/ws_roi_result/<string:cam_id>')
async def ws_roi_result(cam_id: str):
    queue = get_roi_result_queue(cam_id)
    try:
        while True:
            data = await queue.get()
            if data is None:
                await websocket.close(code=1000)
                break
            await websocket.send(data)
    except (ConnectionClosed, asyncio.CancelledError):
        pass


async def apply_camera_settings(cam_id: str, data: dict) -> bool:
    active_sources[cam_id] = data.get("name", "")
    source_val = data.get("source", "")
    width_val = data.get("width")
    height_val = data.get("height")
    try:
        w = int(width_val) if width_val not in (None, "") else None
    except ValueError:
        w = None
    try:
        h = int(height_val) if height_val not in (None, "") else None
    except ValueError:
        h = None
    camera_resolutions[cam_id] = (w, h)
    worker = camera_workers.pop(cam_id, None)
    if worker:
        await worker.stop()
    try:
        camera_sources[cam_id] = int(source_val)
    except ValueError:
        camera_sources[cam_id] = source_val
    if (
        (inference_tasks.get(cam_id) and not inference_tasks[cam_id].done())
        or (roi_tasks.get(cam_id) and not roi_tasks[cam_id].done())
    ):
        width, height = camera_resolutions.get(cam_id, (None, None))
        worker = CameraWorker(
            camera_sources[cam_id], asyncio.get_running_loop(), width, height
        )
        if not worker.start():
            save_service_state()
            return False
        camera_workers[cam_id] = worker
    save_service_state()
    return True


@app.route("/create_source", methods=["GET", "POST"])
async def create_source():
    if request.method == "GET":
        return await render_template("create_source.html")

    form = await request.form
    name = form.get("name", "").strip()
    source = form.get("source", "").strip()
    width = form.get("width")
    height = form.get("height")
    if not name or not source:
        return jsonify({"status": "error", "message": "missing data"}), 400

    source_dir = f"data_sources/{name}"
    try:
        os.makedirs(f"data_sources/{name}", exist_ok=False)
    except FileExistsError:
        return jsonify({"status": "error", "message": "name exists"}), 400

    try:
        config = {
            "name": name,
            "source": source,
            "rois": "rois.json",
        }
        if width:
            try:
                config["width"] = int(width)
            except ValueError:
                pass
        if height:
            try:
                config["height"] = int(height)
            except ValueError:
                pass
        rois_path = os.path.join(source_dir, "rois.json")
        with open(rois_path, "w") as f:
            f.write("[]")
        with open(os.path.join(source_dir, "config.json"), "w") as f:
            json.dump(config, f)
    except Exception:
        shutil.rmtree(source_dir, ignore_errors=True)
        return jsonify({"status": "error", "message": "save failed"}), 500

    return jsonify({"status": "created"})



# ฟังก์ชันช่วยเริ่มงาน inference เพื่อใช้ซ้ำได้ทั้งจาก route และตอนรีสตาร์ท
async def perform_start_inference(cam_id: str, rois=None, save_state: bool = True):
    if roi_tasks.get(cam_id) and not roi_tasks[cam_id].done():
        return False
    if rois is None:
        source = active_sources.get(cam_id, "")
        source_dir = os.path.join("data_sources", source)
        rois_path = os.path.join(source_dir, "rois.json")
        try:
            with open(rois_path) as f:
                rois = json.load(f)
        except FileNotFoundError:
            rois = []
    elif isinstance(rois, str):
        try:
            rois = json.loads(rois)
        except json.JSONDecodeError:
            rois = []
    if not isinstance(rois, list):
        rois = []
    if np is not None:
        for r in rois:
            if isinstance(r, dict) and r.get("type") == "page":
                img_b64 = r.get("image")
                if img_b64:
                    try:
                        arr = np.frombuffer(base64.b64decode(img_b64), np.uint8)
                        tmpl = cv2.imdecode(arr, cv2.IMREAD_GRAYSCALE)
                    except Exception:
                        tmpl = None
                    r["_template"] = tmpl
    # เก็บ ROI ทั้งหมดไว้เพื่อใช้วาดกรอบและประมวลผลเฉพาะที่จำเป็น
    inference_rois[cam_id] = rois
    queue = get_roi_result_queue(cam_id)
    while not queue.empty():
        queue.get_nowait()
    inference_tasks[cam_id], _, _ = await start_camera_task(
        cam_id, inference_tasks, run_inference_loop
    )
    if save_state:
        save_service_state()
    return True

# ✅ เริ่มงาน inference
@app.route('/start_inference/<string:cam_id>', methods=["POST"])
async def start_inference(cam_id: str):
    if roi_tasks.get(cam_id) and not roi_tasks[cam_id].done():
        return jsonify({"status": "roi_running", "cam_id": cam_id}), 400
    data = await request.get_json() or {}
    cfg = dict(data)
    rois = cfg.pop("rois", None)
    if cfg:
        cfg_ok = await apply_camera_settings(cam_id, cfg)
        if not cfg_ok:
            return jsonify({"status": "error", "cam_id": cam_id}), 400
    ok = await perform_start_inference(cam_id, rois)
    if ok:
        return jsonify({"status": "started", "cam_id": cam_id}), 200
    return jsonify({"status": "error", "cam_id": cam_id}), 400


# ✅ หยุดงาน inference
@app.route('/stop_inference/<string:cam_id>', methods=["POST"])
async def stop_inference(cam_id: str):
    inference_tasks[cam_id], resp, status = await stop_camera_task(
        cam_id, inference_tasks, frame_queues
    )
    queue = roi_result_queues.get(cam_id)
    if queue is not None:
        await queue.put(None)
        roi_result_queues.pop(cam_id, None)
    save_service_state()
    return jsonify(resp), status


# ✅ เริ่มงาน ROI stream
@app.route('/start_roi_stream/<string:cam_id>', methods=["POST"])
async def start_roi_stream(cam_id: str):
    if inference_tasks.get(cam_id) and not inference_tasks[cam_id].done():
        return jsonify({"status": "inference_running", "cam_id": cam_id}), 400
    data = await request.get_json() or {}
    if data:
        cfg_ok = await apply_camera_settings(cam_id, data)
        if not cfg_ok:
            return jsonify({"status": "error", "cam_id": cam_id}), 400
    queue = get_roi_frame_queue(cam_id)
    while not queue.empty():
        queue.get_nowait()
    roi_tasks[cam_id], resp, status = await start_camera_task(
        cam_id, roi_tasks, run_roi_loop
    )
    return jsonify(resp), status


# ✅ หยุดงาน ROI stream
@app.route('/stop_roi_stream/<string:cam_id>', methods=["POST"])
async def stop_roi_stream(cam_id: str):
    roi_tasks[cam_id], resp, status = await stop_camera_task(
        cam_id, roi_tasks, roi_frame_queues
    )
    return jsonify(resp), status

# ✅ สถานะงาน inference
# เพิ่ม endpoint สำหรับตรวจสอบว่างาน inference กำลังทำงานอยู่หรือไม่
@app.route('/inference_status/<string:cam_id>', methods=["GET"])
async def inference_status(cam_id: str):
    """คืนค่าความพร้อมของงาน inference"""
    running = inference_tasks.get(cam_id) is not None and not inference_tasks[cam_id].done()
    return jsonify({"running": running, "cam_id": cam_id})


# ✅ สถานะงาน ROI stream
@app.route('/roi_stream_status/<string:cam_id>', methods=["GET"])
async def roi_stream_status(cam_id: str):
    """เช็คว่างาน ROI stream กำลังทำงานอยู่หรือไม่"""
    running = roi_tasks.get(cam_id) is not None and not roi_tasks[cam_id].done()
    source = active_sources.get(cam_id, "")
    return jsonify({"running": running, "cam_id": cam_id, "source": source})


@app.route("/data_sources")
async def list_sources():
    base_dir = Path(__file__).resolve().parent / "data_sources"
    try:
        names = [d.name for d in base_dir.iterdir() if d.is_dir()]
    except FileNotFoundError:
        names = []
    return jsonify(names)


@app.route("/inference_modules")
async def list_inference_modules():
    base_dir = Path(__file__).resolve().parent / "inference_modules"
    try:
        names = [d.name for d in base_dir.iterdir() if d.is_dir()]
    except FileNotFoundError:
        names = []
    return jsonify(names)


@app.route("/groups")
async def list_groups():
    base_dir = Path(__file__).resolve().parent / "data_sources"
    groups: set[str] = set()
    try:
        for d in base_dir.iterdir():
            if not d.is_dir():
                continue
            roi_path = d / "rois.json"
            if not roi_path.exists():
                continue
            try:
                data = json.loads(roi_path.read_text())
                for r in data:
                    p = r.get("group") or r.get("page") or r.get("name")

                    if p:
                        groups.add(str(p))
            except Exception:
                continue
    except FileNotFoundError:
        pass
    return jsonify(sorted(groups))


@app.route("/source_list", methods=["GET"])
async def source_list():
    base_dir = Path(__file__).resolve().parent / "data_sources"
    result = []
    try:
        for d in base_dir.iterdir():
            if not d.is_dir():
                continue
            cfg_path = d / "config.json"
            if not cfg_path.exists():
                continue
            try:
                with cfg_path.open("r") as f:
                    cfg = json.load(f)
            except (OSError, json.JSONDecodeError):
                # skip sources with unreadable or invalid config
                continue
            result.append(
                {
                    "name": cfg.get("name", d.name),
                    "source": cfg.get("source", ""),
                    "width": cfg.get("width"),
                    "height": cfg.get("height"),
                }
            )
    except FileNotFoundError:
        pass
    return jsonify(result)


@app.route("/source_config")
async def source_config():
    name = request.args.get("name", "")
    path = os.path.join("data_sources", name, "config.json")
    if not os.path.exists(path):
        return jsonify({"status": "error", "message": "not found"}), 404
    with open(path, "r") as f:
        cfg = json.load(f)
    return jsonify(cfg)


@app.route("/delete_source/<name>", methods=["DELETE"])
async def delete_source(name: str):
    directory = os.path.join("data_sources", name)
    if not os.path.exists(directory):
        return jsonify({"status": "error", "message": "not found"}), 404
    shutil.rmtree(directory)
    json_path = "sources.json"
    if os.path.exists(json_path):
        try:
            with open(json_path, "r") as f:
                data = json.load(f)
            if isinstance(data, list):
                data = [s for s in data if s != name]
            elif isinstance(data, dict):
                data.pop(name, None)
                if "sources" in data and isinstance(data["sources"], list):
                    data["sources"] = [s for s in data["sources"] if s != name]
            with open(json_path, "w") as f:
                json.dump(data, f, indent=2)
        except Exception:
            pass
    return jsonify({"status": "deleted"})

"""ROI save and load helpers"""

# ✅ บันทึก ROI
@app.route("/save_roi", methods=["POST"])
async def save_roi():
    data = await request.get_json()
    rois = data.get("rois", [])
    for idx, r in enumerate(rois):
        if isinstance(r, dict) and "id" not in r:
            r["id"] = str(idx + 1)
    path = request.args.get("path", "")
    base_dir = ALLOWED_ROI_DIR
    if path:
        full_path = os.path.realpath(os.path.join(base_dir, path))
        if not full_path.startswith(base_dir + os.sep):
            return jsonify({"status": "error", "message": "path outside allowed directory"}), 400
        dir_path = os.path.dirname(full_path)
        if dir_path:
            os.makedirs(dir_path, exist_ok=True)
        with open(full_path, "w") as f:
            json.dump(rois, f, indent=2)
        return jsonify({"status": "saved", "filename": full_path})

    name = data.get("source", "")
    if not name:
        return jsonify({"status": "error", "message": "missing source"}), 400
    directory = os.path.realpath(os.path.join(base_dir, name))
    if not directory.startswith(base_dir + os.sep):
        return jsonify({"status": "error", "message": "invalid source path"}), 400
    config_path = os.path.join(directory, "config.json")
    if not os.path.exists(config_path):
        return jsonify({"status": "error", "message": "config not found"}), 404
    with open(config_path, "r") as f:
        cfg = json.load(f)
    roi_file = cfg.get("rois", "rois.json")
    roi_path = os.path.realpath(os.path.join(directory, roi_file))
    if not roi_path.startswith(directory + os.sep):
        return jsonify({"status": "error", "message": "invalid ROI filename"}), 400
    with open(roi_path, "w") as f:
        json.dump(rois, f, indent=2)
    return jsonify({"status": "saved", "filename": roi_path})

# ✅ โหลด ROI จากไฟล์ล่าสุดของ source
@app.route("/load_roi/<name>")
async def load_roi(name: str):
    directory = os.path.join("data_sources", name)
    config_path = os.path.join(directory, "config.json")
    if not os.path.exists(config_path):
        return jsonify({"rois": [], "filename": "None"})
    with open(config_path, "r") as f:
        cfg = json.load(f)
    roi_file = cfg.get("rois", "rois.json")
    roi_path = os.path.join(directory, roi_file)
    if not os.path.exists(roi_path):
        return jsonify({"rois": [], "filename": roi_file})
    with open(roi_path, "r") as f:
        rois = json.load(f)
    if isinstance(rois, list):
        for idx, r in enumerate(rois):
            if isinstance(r, dict) and "id" not in r:
                r["id"] = str(idx + 1)
    return jsonify({"rois": rois, "filename": roi_file})

# ✅ โหลด ROI ตามพาธที่ระบุใน config
@app.route("/load_roi_file")
async def load_roi_file():
    path = request.args.get("path", "")
    if not path or not os.path.exists(path):
        return jsonify({"rois": [], "filename": "None"})
    with open(path, "r") as f:
        rois = json.load(f)
    if isinstance(rois, list):
        for idx, r in enumerate(rois):
            if isinstance(r, dict) and "id" not in r:
                r["id"] = str(idx + 1)
    return jsonify({"rois": rois, "filename": os.path.basename(path)})

# ✅ ส่ง snapshot 1 เฟรม (ใช้ในหน้า inference)
@app.route("/ws_snapshot/<string:cam_id>")
async def ws_snapshot(cam_id: str):
    worker = camera_workers.get(cam_id)
    if worker is None:
        return "Camera not initialized", 400
    frame = await worker.read()
    if frame is None:
        return "Camera error", 500
    _, buffer = cv2.imencode('.jpg', frame)
    return await send_file(
        bytes(buffer),
        mimetype="image/jpeg",
        as_attachment=False,
        download_name="snapshot.jpg"
    )

if __name__ == "__main__":
    parser = argparse.ArgumentParser(description="Run VisionROI server")
    parser.add_argument(
        "--port", type=int, default=5000, help="Port for the web server"
    )
    args = parser.parse_args()
    app.run(port=args.port)<|MERGE_RESOLUTION|>--- conflicted
+++ resolved
@@ -337,7 +337,6 @@
                             pass
             else:
                 print(f"module missing for ROI {r.get('id', i)}")
-<<<<<<< HEAD
 
             src_int = src.astype(int)
             cv2.polylines(frame, [src_int], True, (255, 0, 0), 2)
@@ -353,78 +352,7 @@
                 cv2.LINE_AA,
             )
 
-=======
-            elif typ == 'page':
-                width_a = np.linalg.norm(src[0] - src[1])
-                width_b = np.linalg.norm(src[2] - src[3])
-                max_w = int(max(width_a, width_b))
-                height_a = np.linalg.norm(src[0] - src[3])
-                height_b = np.linalg.norm(src[1] - src[2])
-                max_h = int(max(height_a, height_b))
-                dst = np.array([[0, 0], [max_w - 1, 0], [max_w - 1, max_h - 1], [0, max_h - 1]], dtype=np.float32)
-                matrix = cv2.getPerspectiveTransform(src, dst)
-                roi = cv2.warpPerspective(frame, matrix, (max_w, max_h))
-                template = r.get('_template')
-                if template is not None:
-                    try:
-                        roi_gray = cv2.cvtColor(roi, cv2.COLOR_BGR2GRAY)
-                    except Exception:
-                        roi_gray = None
-                    if roi_gray is not None:
-                        if roi_gray.shape != template.shape:
-                            roi_gray = cv2.resize(roi_gray, (template.shape[1], template.shape[0]))
-                        try:
-                            res = cv2.matchTemplate(roi_gray, template, cv2.TM_CCOEFF_NORMED)
-                            score = float(res[0][0])
-                            if score > best_score:
-                                best_score = score
-                                output = r.get('page', '')
-                        except Exception:
-                            pass
-
-            if typ == 'page':
-                cv2.polylines(frame, [src.astype(int)], True, color, 2)
-                label_pt = src[0].astype(int)
-                cv2.putText(
-                    frame,
-                    str(r.get('id', i + 1)),
-                    (int(label_pt[0]), max(0, int(label_pt[1]) - 5)),
-                    cv2.FONT_HERSHEY_SIMPLEX,
-                    0.5,
-                    color,
-                    1,
-                    cv2.LINE_AA,
-                )
-        if output:
-
-            try:
-                q = get_roi_result_queue(cam_id)
-                payload = json.dumps({'group': output})
-                if q.full():
-                    q.get_nowait()
-                await q.put(payload)
-            except Exception:
-                pass
-            for i, r in enumerate(rois):
-                if r.get('type') == 'roi' and r.get('group') == output:
-
-                    pts = r.get('points', [])
-                    if len(pts) != 4:
-                        continue
-                    src = np.array([[p['x'], p['y']] for p in pts], dtype=np.int32)
-                    cv2.polylines(frame, [src], True, (255, 0, 0), 2)
-                    label_pt = src[0]
-                    cv2.putText(
-                        frame,
-                        str(r.get('id', i + 1)),
-                        (int(label_pt[0]), max(0, int(label_pt[1]) - 5)),
-                        cv2.FONT_HERSHEY_SIMPLEX,
-                        0.5,
-                        (255, 0, 0),
-                        1,
-                        cv2.LINE_AA,
-                    )
->>>>>>> e747a259
+
         return cv2.resize(frame, (0, 0), fx=0.5, fy=0.5)
 
     queue = get_frame_queue(cam_id)
