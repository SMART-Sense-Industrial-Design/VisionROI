--- conflicted
+++ resolved
@@ -691,43 +691,16 @@
                                 payload = f.result()
                                 if not payload:
                                     return
-<<<<<<< HEAD
                                 q = get_roi_result_queue(cam)
                                 if q.full():
                                     q.get_nowait()
                                 q.put_nowait(payload)
-=======
->>>>>>> fded3413
+
                             except asyncio.CancelledError:
                                 return
                             except Exception:
                                 return
-<<<<<<< HEAD
-=======
-                            async def _send_result() -> None:
-                                try:
-                                    result_time = time.time()
-                                    roi_b64 = await asyncio.to_thread(
-                                        encode_roi, roi_img
-                                    )
-                                    q = get_roi_result_queue(cam)
-                                    payload = json.dumps(
-                                        {
-                                            'id': roi_id,
-                                            'image': roi_b64,
-                                            'text': result_text,
-                                            'frame_time': frame_time,
-                                            'result_time': result_time,
-                                        }
-                                    )
-                                    if q.full():
-                                        q.get_nowait()
-                                    q.put_nowait(payload)
-                                except Exception:
-                                    pass
-
-                            asyncio.create_task(_send_result())
->>>>>>> fded3413
+
 
                         fut.add_done_callback(_on_done)
             else:
