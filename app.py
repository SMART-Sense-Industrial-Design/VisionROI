from quart import Quart, render_template, websocket, request, jsonify, send_file, redirect
import asyncio
import cv2
from camera_worker import CameraWorker
try:
    import numpy as np
except Exception:  # pragma: no cover - fallback when numpy is missing
    np = None
import json
import base64
import shutil
import importlib.util
import os
import sys
import argparse
from types import ModuleType
from pathlib import Path
import contextlib
import inspect
import gc
from typing import Callable, Awaitable, Any
from state_manager import load_state, save_state
try:  # pragma: no cover
    from websockets.exceptions import ConnectionClosed
except Exception:  # websockets not installed
    ConnectionClosed = Exception        

# เก็บ worker ของกล้องแต่ละตัวในรูปแบบ dict
camera_workers: dict[int, CameraWorker | None] = {}
camera_sources: dict[int, int | str] = {}
camera_resolutions: dict[int, tuple[int | None, int | None]] = {}
camera_locks: dict[int, asyncio.Lock] = {}
frame_queues: dict[int, asyncio.Queue[bytes]] = {}
inference_tasks: dict[int, asyncio.Task | None] = {}
roi_frame_queues: dict[int, asyncio.Queue[bytes | None]] = {}
roi_result_queues: dict[int, asyncio.Queue[str | None]] = {}
roi_tasks: dict[int, asyncio.Task | None] = {}
inference_rois: dict[int, list[dict]] = {}
active_sources: dict[int, str] = {}
save_roi_flags: dict[int, bool] = {}
active_modules: dict[int, str] = {}
inference_started: dict[int, bool] = {}

# จัดการ state ของระบบเพื่อให้สามารถกู้คืนสถานะเดิมได้
STATE_FILE = "state.json"


def load_state() -> dict:
    """โหลด state จากไฟล์ ถ้าไม่มีให้คืนค่าเริ่มต้น"""
    try:
        with open(STATE_FILE, "r") as f:
            return json.load(f)
    except Exception:
        return {"inference_started": {}, "camera_settings": {}}


state: dict = load_state()

app = Quart(__name__)
# กำหนดเพดานขนาดไฟล์ที่เซิร์ฟเวอร์ยอมรับ (100 MB)
app.config["MAX_CONTENT_LENGTH"] = 100 * 1024 * 1024
ALLOWED_ROI_DIR = os.path.realpath("data_sources")

# โหลด state จากไฟล์และเปิดกล้องตามที่บันทึกไว้
async def restore_state():
    state = load_state()
    active_sources.update(state.get("active_sources", {}))
    active_modules.update(state.get("active_modules", {}))
    inference_started.update(state.get("inference_started", {}))
    for cam_id, source_name in list(active_sources.items()):
        source_dir = os.path.join("data_sources", source_name)
        cfg_path = os.path.join(source_dir, "config.json")
        try:
            with open(cfg_path, "r", encoding="utf-8") as f:
                cfg = json.load(f)
        except Exception:
            continue
        src_val = cfg.get("source", 0)
        width = cfg.get("width")
        height = cfg.get("height")
        try:
            camera_sources[cam_id] = int(src_val)
        except ValueError:
            camera_sources[cam_id] = src_val
        camera_resolutions[cam_id] = (width, height)
        worker = CameraWorker(camera_sources[cam_id], asyncio.get_running_loop(), width, height)
        if worker.start():
            camera_workers[cam_id] = worker
            if inference_started.get(cam_id):
                inference_tasks[cam_id], _, _ = await start_camera_task(
                    cam_id, inference_tasks, run_inference_loop
                )
        else:
            inference_started[cam_id] = False
    save_state(active_sources, active_modules, inference_started)

if hasattr(app, "before_serving"):
    app.before_serving(restore_state)

# ✅ Redirect root ไปหน้า home
@app.route("/")
async def index():
    return redirect("/home")

# ✅ หน้าแรก (dashboard + menu)
@app.route("/home")
async def home():
    return await render_template("home.html")

# ✅ หน้าเลือก ROI
@app.route("/roi")
async def roi_page():
    return await render_template("roi_selection.html")

# ✅ หน้า inference
@app.route("/inference")
async def inference():
    return await render_template("inference.html")


def load_custom_module(name: str) -> ModuleType | None:
    path = os.path.join("inference_modules", name, "custom.py")
    if not os.path.exists(path):
        return None
    module_name = f"custom_{name}"
    # ลบโมดูลเก่าที่ค้างอยู่เพื่อให้โหลดใหม่ได้ถูกต้องและไม่กินหน่วยความจำ
    if module_name in sys.modules:
        del sys.modules[module_name]
        importlib.invalidate_caches()

    spec = importlib.util.spec_from_file_location(module_name, path)
    if not spec or not spec.loader:
        return None
    module = importlib.util.module_from_spec(spec)
    sys.modules[module_name] = module
    spec.loader.exec_module(module)
    return module


def get_frame_queue(cam_id: int) -> asyncio.Queue[bytes]:
    return frame_queues.setdefault(cam_id, asyncio.Queue(maxsize=1))


def get_roi_frame_queue(cam_id: int) -> asyncio.Queue[bytes | None]:
    return roi_frame_queues.setdefault(cam_id, asyncio.Queue(maxsize=1))


def get_roi_result_queue(cam_id: int) -> asyncio.Queue[str | None]:
    return roi_result_queues.setdefault(cam_id, asyncio.Queue(maxsize=10))


async def read_and_queue_frame(
    cam_id: int, queue: asyncio.Queue[bytes], frame_processor=None
) -> None:
    worker = camera_workers.get(cam_id)
    if worker is None:
        await asyncio.sleep(0.1)
        return
    frame = await worker.read()
    if frame is None:
        await asyncio.sleep(0.1)
        return
    if np is not None and hasattr(frame, "size") and frame.size == 0:
        await asyncio.sleep(0.1)
        return
    if frame_processor:
        frame = await frame_processor(frame)
    if frame is None:
        return
    try:
        encoded, buffer = cv2.imencode('.jpg', frame)
    except Exception:
        await asyncio.sleep(0.1)
        return
    if not encoded or buffer is None:
        await asyncio.sleep(0.1)
        return
    frame_bytes = buffer.tobytes() if hasattr(buffer, "tobytes") else buffer
    if queue.full():
        try:
            queue.get_nowait()
        except asyncio.QueueEmpty:
            pass
    await queue.put(frame_bytes)
    await asyncio.sleep(0.04)


async def run_inference_loop(cam_id: int):
    default_module = active_modules.get(cam_id, "")
    module_cache: dict[str, tuple[ModuleType | None, bool, bool]] = {}

    async def process_frame(frame):
        rois = inference_rois.get(cam_id, [])
        if not rois:
            if default_module:
                module_entry = module_cache.get(default_module)
                if module_entry is None:
                    module = load_custom_module(default_module)
                    takes_source = False
                    takes_cam_id = False
                    if module:
                        proc = getattr(module, "process", None)
                        if callable(proc):
                            params = inspect.signature(proc).parameters
                            takes_source = "source" in params
                            takes_cam_id = "cam_id" in params
                    module_cache[default_module] = (module, takes_source, takes_cam_id)
                else:
                    module, takes_source, takes_cam_id = module_entry
                process_fn = getattr(module, "process", None) if module else None
                if callable(process_fn):
                    save_flag = bool(save_roi_flags.get(cam_id))
                    args = [frame, None, save_flag]
                    if takes_source:
                        args.append(active_sources.get(cam_id, ""))
                    if takes_cam_id:
                        args.append(cam_id)
                    try:
                        result = process_fn(*args)
                        if inspect.isawaitable(result):
                            await result
                    except Exception:
                        pass
            return cv2.resize(frame, (0, 0), fx=0.5, fy=0.5)

        save_flag = bool(save_roi_flags.get(cam_id))
        for i, r in enumerate(rois):
            if np is None:
                continue
            pts = r.get("points", [])
            if len(pts) != 4:
                continue
            mod_name = r.get("module")
            if not mod_name:
                print(f"module missing for ROI {r.get('id', i)}")
                continue
            module_entry = module_cache.get(mod_name)
            if module_entry is None:
                module = load_custom_module(mod_name)
                takes_source = False
                takes_cam_id = False
                if module:
                    proc = getattr(module, "process", None)
                    if callable(proc):
                        params = inspect.signature(proc).parameters
                        takes_source = "source" in params
                        takes_cam_id = "cam_id" in params
                module_cache[mod_name] = (module, takes_source, takes_cam_id)
            else:
                module, takes_source, takes_cam_id = module_entry
            if module is None:
                print(f"module '{mod_name}' not found for ROI {r.get('id', i)}")
                continue
            process_fn = getattr(module, "process", None)
            if not callable(process_fn):
                print(
                    f"process function not found in module '{mod_name}' for ROI {r.get('id', i)}"
                )
                continue
            src = np.array([[p["x"], p["y"]] for p in pts], dtype=np.float32)
            width_a = np.linalg.norm(src[0] - src[1])
            width_b = np.linalg.norm(src[2] - src[3])
            max_w = int(max(width_a, width_b))
            height_a = np.linalg.norm(src[0] - src[3])
            height_b = np.linalg.norm(src[1] - src[2])
            max_h = int(max(height_a, height_b))
            dst = np.array(
                [[0, 0], [max_w - 1, 0], [max_w - 1, max_h - 1], [0, max_h - 1]],
                dtype=np.float32,
            )
            matrix = cv2.getPerspectiveTransform(src, dst)
            roi = cv2.warpPerspective(frame, matrix, (max_w, max_h))
            result_text = ""
            try:
                args = [roi, r.get("id", str(i)), save_flag]
                if takes_source:
                    args.append(active_sources.get(cam_id, ""))
                if takes_cam_id:
                    args.append(cam_id)
                result = process_fn(*args)
                if inspect.isawaitable(result):
                    result = await result
                if isinstance(result, str):
                    result_text = result
                elif isinstance(result, dict) and "text" in result:
                    result_text = str(result["text"])
            except Exception:
                pass
            try:
                _, roi_buf = cv2.imencode('.jpg', roi)
                roi_b64 = base64.b64encode(roi_buf).decode('ascii')
                q = get_roi_result_queue(cam_id)
                payload = json.dumps({
                    "id": r.get("id", i),
                    "image": roi_b64,
                    "text": result_text,
                })
                if q.full():
                    q.get_nowait()
                await q.put(payload)
            except Exception:
                pass
            cv2.polylines(frame, [src.astype(int)], True, (0, 255, 0), 2)
            label_pt = src[0].astype(int)
            cv2.putText(
                frame,
                str(r.get("id", i + 1)),
                (int(label_pt[0]), max(0, int(label_pt[1]) - 5)),
                cv2.FONT_HERSHEY_SIMPLEX,
                0.5,
                (0, 255, 0),
                1,
                cv2.LINE_AA,
            )
        return cv2.resize(frame, (0, 0), fx=0.5, fy=0.5)

    queue = get_frame_queue(cam_id)
    try:
        while True:
            await read_and_queue_frame(cam_id, queue, process_frame)
    except asyncio.CancelledError:
        # ยอมให้ยกเลิกงานได้อย่างปลอดภัยเพื่อป้องกันการค้างของ thread
        pass


async def run_roi_loop(cam_id: int):
    queue = get_roi_frame_queue(cam_id)
    try:
        while True:
            await read_and_queue_frame(cam_id, queue)
    except asyncio.CancelledError:
        # ปิดงานเมื่อถูกยกเลิกเพื่อไม่ให้ไปอ่านกล้องต่อหลังจากถูกสั่งหยุด
        pass


# ฟังก์ชัน generic สำหรับเริ่มและหยุดงานที่ใช้กล้อง
async def start_camera_task(
    cam_id: int,
    task_dict: dict[int, asyncio.Task | None],
    loop_func: Callable[[int], Awaitable[Any]],
):
    """เริ่มงานแบบ asynchronous สำหรับกล้องที่ระบุ"""
    task = task_dict.get(cam_id)
    if task is not None and not task.done():
        return task, {"status": "already_running", "cam_id": cam_id}, 200
    worker = camera_workers.get(cam_id)
    if worker is None:
        src = camera_sources.get(cam_id, 0)
        width, height = camera_resolutions.get(cam_id, (None, None))
        worker = CameraWorker(src, asyncio.get_running_loop(), width, height)
        if not worker.start():
            camera_workers[cam_id] = None
            return (
                task,
                {"status": "error", "message": "open_failed", "cam_id": cam_id},
                400,
            )
        camera_workers[cam_id] = worker
    task = asyncio.create_task(loop_func(cam_id))
    task_dict[cam_id] = task
    return task, {"status": "started", "cam_id": cam_id}, 200


async def stop_camera_task(
    cam_id: int,
    task_dict: dict[int, asyncio.Task | None],
    queue_dict: dict[int, asyncio.Queue[bytes | None]] | None = None,
):
    """หยุดงานที่ใช้กล้องตาม cam_id"""
    task = task_dict.get(cam_id)
    if task is not None and not task.done():
        task.cancel()
        with contextlib.suppress(asyncio.CancelledError):
            await task
        # ให้เวลาสั้นๆ เพื่อให้ thread ที่อ่านภาพจบก่อนปล่อยกล้องจริงๆ
        await asyncio.sleep(0)
        task_dict[cam_id] = None
        status = "stopped"
    else:
        status = "no_task"
    if queue_dict is not None:
        queue = queue_dict.get(cam_id)
        if queue is not None:
            await queue.put(None)
            while queue.qsize() > 1:
                try:
                    queue.get_nowait()
                except asyncio.QueueEmpty:
                    break
            queue_dict.pop(cam_id, None)
    # ปล่อยกล้องเมื่อไม่มีงานอื่นใช้งานอยู่
    inf_task = inference_tasks.get(cam_id)
    roi_task = roi_tasks.get(cam_id)
    worker = camera_workers.get(cam_id)
    if (
        (inf_task is None or inf_task.done())
        and (roi_task is None or roi_task.done())
        and worker
    ):
        lock = camera_locks.setdefault(cam_id, asyncio.Lock())
        async with lock:
            await worker.stop()
            camera_workers.pop(cam_id, None)
            frame_queues.pop(cam_id, None)
            roi_frame_queues.pop(cam_id, None)
            del worker
            gc.collect()
    if task_dict is inference_tasks and status == "stopped":
        inference_started[cam_id] = False
        save_state(active_sources, active_modules, inference_started)
    return task_dict.get(cam_id), {"status": status, "cam_id": cam_id}, 200


# ✅ WebSocket video stream
@app.websocket('/ws/<int:cam_id>')
async def ws(cam_id: int):
    queue = get_frame_queue(cam_id)
    while True:
        frame_bytes = await queue.get()
        if frame_bytes is None:
            break
        await websocket.send(frame_bytes)


# ✅ WebSocket ROI stream
@app.websocket('/ws_roi/<int:cam_id>')
async def ws_roi(cam_id: int):
    queue = get_roi_frame_queue(cam_id)
    try:
        while True:
            frame_bytes = await queue.get()
            if frame_bytes is None:
                await websocket.close(code=1000)
                break
            await websocket.send(frame_bytes)
    except (ConnectionClosed, asyncio.CancelledError):
        pass


@app.websocket('/ws_roi_result/<int:cam_id>')
async def ws_roi_result(cam_id: int):
    queue = get_roi_result_queue(cam_id)
    try:
        while True:
            data = await queue.get()
            if data is None:
                await websocket.close(code=1000)
                break
            await websocket.send(data)
    except (ConnectionClosed, asyncio.CancelledError):
        pass


async def apply_set_camera(cam_id: int, data: dict) -> tuple[dict, int]:
    """ตั้งค่ากล้องตามข้อมูลที่กำหนด"""
    active_sources[cam_id] = data.get("name", "")
    module_name = data.get("module", "")
    if module_name:
        active_modules[cam_id] = module_name
    else:
        active_modules.pop(cam_id, None)
    save_state(active_sources, active_modules, inference_started)
    source_val = data.get("source", "")
    width_val = data.get("width")
    height_val = data.get("height")
    try:
        w = int(width_val) if width_val not in (None, "") else None
    except ValueError:
        w = None
    try:
        h = int(height_val) if height_val not in (None, "") else None
    except ValueError:
        h = None
    camera_resolutions[cam_id] = (w, h)
    worker = camera_workers.pop(cam_id, None)
    if worker:
        await worker.stop()
    try:
        camera_sources[cam_id] = int(source_val)
    except ValueError:
        camera_sources[cam_id] = source_val
    if (
        (inference_tasks.get(cam_id) and not inference_tasks[cam_id].done())
        or (roi_tasks.get(cam_id) and not roi_tasks[cam_id].done())
    ):
        width, height = camera_resolutions.get(cam_id, (None, None))
        worker = CameraWorker(
            camera_sources[cam_id], asyncio.get_running_loop(), width, height
        )
        if not worker.start():
            return {"status": "error", "cam_id": cam_id}, 400
        camera_workers[cam_id] = worker
    return {"status": "ok", "cam_id": cam_id}, 200


@app.route("/set_camera/<int:cam_id>", methods=["POST"])
async def set_camera(cam_id: int):
    data = await request.get_json() or {}
    resp, status = await apply_set_camera(cam_id, data)
    return jsonify(resp), status


@app.route("/create_source", methods=["GET", "POST"])
async def create_source():
    if request.method == "GET":
        return await render_template("create_source.html")

    form = await request.form
    name = form.get("name", "").strip()
    source = form.get("source", "").strip()
    width = form.get("width")
    height = form.get("height")
    if not name or not source:
        return jsonify({"status": "error", "message": "missing data"}), 400

    source_dir = f"data_sources/{name}"
    try:
        os.makedirs(f"data_sources/{name}", exist_ok=False)
    except FileExistsError:
        return jsonify({"status": "error", "message": "name exists"}), 400

    try:
        config = {
            "name": name,
            "source": source,
            "rois": "rois.json",
        }
        if width:
            try:
                config["width"] = int(width)
            except ValueError:
                pass
        if height:
            try:
                config["height"] = int(height)
            except ValueError:
                pass
        rois_path = os.path.join(source_dir, "rois.json")
        with open(rois_path, "w") as f:
            f.write("[]")
        with open(os.path.join(source_dir, "config.json"), "w") as f:
            json.dump(config, f)
    except Exception:
        shutil.rmtree(source_dir, ignore_errors=True)
        return jsonify({"status": "error", "message": "save failed"}), 500
    save_state(active_sources, active_modules, inference_started)
    return jsonify({"status": "created"})


# ✅ เริ่มงาน inference
async def apply_start_inference(cam_id: int, data: dict | None = None) -> tuple[dict, int]:
    """เริ่มงาน inference สำหรับกล้องที่ระบุ"""
    if roi_tasks.get(cam_id) and not roi_tasks[cam_id].done():
        return {"status": "roi_running", "cam_id": cam_id}, 400
    data = data or {}
    rois = data.get("rois")
    # เมื่อ rois เป็น None (ไม่ได้ส่งมาจาก client) ให้โหลดจากไฟล์
    if rois is None:
        source = active_sources.get(cam_id, "")
        source_dir = os.path.join("data_sources", source)
        rois_path = os.path.join(source_dir, "rois.json")
        try:
            with open(rois_path) as f:
                rois = json.load(f)
        except FileNotFoundError:
            rois = []
    elif isinstance(rois, str):
        try:
            rois = json.loads(rois)
        except json.JSONDecodeError:
            rois = []
    if not isinstance(rois, list):
        rois = []
    default_module = active_modules.get(cam_id, "")
    processed_rois = []
    for r in rois:
        mod_name = r.get("module") or default_module
        if mod_name:
            r["module"] = mod_name
            processed_rois.append(r)
    inference_rois[cam_id] = processed_rois
    queue = get_roi_result_queue(cam_id)
    while not queue.empty():
        queue.get_nowait()
    inference_tasks[cam_id], resp, status = await start_camera_task(
        cam_id, inference_tasks, run_inference_loop
    )
<<<<<<< HEAD
    return resp, status


@app.route('/start_inference/<int:cam_id>', methods=["POST"])
async def start_inference(cam_id: int):
    data = await request.get_json() or {}
    resp, status = await apply_start_inference(cam_id, data)
=======
    if status == 200:
        inference_started[cam_id] = True
        save_state(active_sources, active_modules, inference_started)
>>>>>>> f878fdb6
    return jsonify(resp), status


async def resume_from_state() -> None:
    """กู้คืนงาน inference จาก state ที่บันทึกไว้"""
    started = state.get("inference_started", {})
    camera_cfgs = (
        state.get("camera_settings")
        or state.get("cameras")
        or {}
    )
    for cam_id_str, flag in started.items():
        if not flag:
            continue
        try:
            cam_id = int(cam_id_str)
        except Exception:
            continue
        cfg = camera_cfgs.get(str(cam_id), {})
        try:
            resp, status = await apply_set_camera(cam_id, cfg)
            if status != 200:
                print(f"resume warning set_camera {cam_id}: {resp}")
                continue
            resp, status = await apply_start_inference(cam_id)
            if status != 200:
                print(f"resume warning start_inference {cam_id}: {resp}")
        except Exception as e:
            # ถ้ากล้องหรือ source มีปัญหา ให้แจ้งเตือนแล้วข้าม
            print(f"resume skipped cam {cam_id}: {e}")


if hasattr(app, "before_serving"):
    app.before_serving(resume_from_state)


# ✅ หยุดงาน inference
@app.route('/stop_inference/<int:cam_id>', methods=["POST"])
async def stop_inference(cam_id: int):
    inference_tasks[cam_id], resp, status = await stop_camera_task(
        cam_id, inference_tasks, frame_queues
    )
    queue = roi_result_queues.get(cam_id)
    if queue is not None:
        await queue.put(None)
        roi_result_queues.pop(cam_id, None)
    return jsonify(resp), status


# ✅ เริ่มงาน ROI stream
@app.route('/start_roi_stream/<int:cam_id>', methods=["POST"])
async def start_roi_stream(cam_id: int):
    if inference_tasks.get(cam_id) and not inference_tasks[cam_id].done():
        return jsonify({"status": "inference_running", "cam_id": cam_id}), 400
    queue = get_roi_frame_queue(cam_id)
    while not queue.empty():
        queue.get_nowait()
    roi_tasks[cam_id], resp, status = await start_camera_task(
        cam_id, roi_tasks, run_roi_loop
    )
    return jsonify(resp), status


# ✅ หยุดงาน ROI stream
@app.route('/stop_roi_stream/<int:cam_id>', methods=["POST"])
async def stop_roi_stream(cam_id: int):
    roi_tasks[cam_id], resp, status = await stop_camera_task(
        cam_id, roi_tasks, roi_frame_queues
    )
    return jsonify(resp), status

# ✅ สถานะงาน inference
# เพิ่ม endpoint สำหรับตรวจสอบว่างาน inference กำลังทำงานอยู่หรือไม่
@app.route('/inference_status/<int:cam_id>', methods=["GET"])
async def inference_status(cam_id: int):
    """คืนค่าความพร้อมของงาน inference"""
    running = inference_tasks.get(cam_id) is not None and not inference_tasks[cam_id].done()
    return jsonify({"running": running, "cam_id": cam_id})


# ✅ สถานะงาน ROI stream
@app.route('/roi_stream_status/<int:cam_id>', methods=["GET"])
async def roi_stream_status(cam_id: int):
    """เช็คว่างาน ROI stream กำลังทำงานอยู่หรือไม่"""
    running = roi_tasks.get(cam_id) is not None and not roi_tasks[cam_id].done()
    source = active_sources.get(cam_id, "")
    return jsonify({"running": running, "cam_id": cam_id, "source": source})


@app.route("/data_sources")
async def list_sources():
    base_dir = Path(__file__).resolve().parent / "data_sources"
    try:
        names = [d.name for d in base_dir.iterdir() if d.is_dir()]
    except FileNotFoundError:
        names = []
    return jsonify(names)


@app.route("/inference_modules")
async def list_inference_modules():
    base_dir = Path(__file__).resolve().parent / "inference_modules"
    try:
        names = [d.name for d in base_dir.iterdir() if d.is_dir()]
    except FileNotFoundError:
        names = []
    return jsonify(names)


@app.route("/groups")
async def list_groups():
    base_dir = Path(__file__).resolve().parent / "data_sources"
    groups: set[str] = set()
    try:
        for d in base_dir.iterdir():
            if not d.is_dir():
                continue
            roi_path = d / "rois.json"
            if not roi_path.exists():
                continue
            try:
                data = json.loads(roi_path.read_text())
                for r in data:
                    g = r.get("group")
                    if g:
                        groups.add(str(g))
            except Exception:
                continue
    except FileNotFoundError:
        pass
    return jsonify(sorted(groups))


@app.route("/source_list", methods=["GET"])
async def source_list():
    base_dir = Path(__file__).resolve().parent / "data_sources"
    result = []
    try:
        for d in base_dir.iterdir():
            if not d.is_dir():
                continue
            cfg_path = d / "config.json"
            if not cfg_path.exists():
                continue
            try:
                with cfg_path.open("r") as f:
                    cfg = json.load(f)
            except (OSError, json.JSONDecodeError):
                # skip sources with unreadable or invalid config
                continue
            result.append(
                {
                    "name": cfg.get("name", d.name),
                    "source": cfg.get("source", ""),
                    "width": cfg.get("width"),
                    "height": cfg.get("height"),
                }
            )
    except FileNotFoundError:
        pass
    return jsonify(result)


@app.route("/source_config")
async def source_config():
    name = request.args.get("name", "")
    path = os.path.join("data_sources", name, "config.json")
    if not os.path.exists(path):
        return jsonify({"status": "error", "message": "not found"}), 404
    with open(path, "r") as f:
        cfg = json.load(f)
    return jsonify(cfg)


@app.route("/delete_source/<name>", methods=["DELETE"])
async def delete_source(name: str):
    directory = os.path.join("data_sources", name)
    if not os.path.exists(directory):
        return jsonify({"status": "error", "message": "not found"}), 404
    shutil.rmtree(directory)
    json_path = "sources.json"
    if os.path.exists(json_path):
        try:
            with open(json_path, "r") as f:
                data = json.load(f)
            if isinstance(data, list):
                data = [s for s in data if s != name]
            elif isinstance(data, dict):
                data.pop(name, None)
                if "sources" in data and isinstance(data["sources"], list):
                    data["sources"] = [s for s in data["sources"] if s != name]
            with open(json_path, "w") as f:
                json.dump(data, f, indent=2)
        except Exception:
            pass
    return jsonify({"status": "deleted"})

"""ROI save and load helpers"""

# ✅ บันทึก ROI
@app.route("/save_roi", methods=["POST"])
async def save_roi():
    data = await request.get_json()
    rois = data.get("rois", [])
    for idx, r in enumerate(rois):
        if isinstance(r, dict) and "id" not in r:
            r["id"] = str(idx + 1)
    path = request.args.get("path", "")
    base_dir = ALLOWED_ROI_DIR
    if path:
        full_path = os.path.realpath(os.path.join(base_dir, path))
        if not full_path.startswith(base_dir + os.sep):
            return jsonify({"status": "error", "message": "path outside allowed directory"}), 400
        dir_path = os.path.dirname(full_path)
        if dir_path:
            os.makedirs(dir_path, exist_ok=True)
        with open(full_path, "w") as f:
            json.dump(rois, f, indent=2)
        return jsonify({"status": "saved", "filename": full_path})

    name = data.get("source", "")
    if not name:
        return jsonify({"status": "error", "message": "missing source"}), 400
    directory = os.path.realpath(os.path.join(base_dir, name))
    if not directory.startswith(base_dir + os.sep):
        return jsonify({"status": "error", "message": "invalid source path"}), 400
    config_path = os.path.join(directory, "config.json")
    if not os.path.exists(config_path):
        return jsonify({"status": "error", "message": "config not found"}), 404
    with open(config_path, "r") as f:
        cfg = json.load(f)
    roi_file = cfg.get("rois", "rois.json")
    roi_path = os.path.realpath(os.path.join(directory, roi_file))
    if not roi_path.startswith(directory + os.sep):
        return jsonify({"status": "error", "message": "invalid ROI filename"}), 400
    with open(roi_path, "w") as f:
        json.dump(rois, f, indent=2)
    return jsonify({"status": "saved", "filename": roi_path})

# ✅ โหลด ROI จากไฟล์ล่าสุดของ source
@app.route("/load_roi/<name>")
async def load_roi(name: str):
    directory = os.path.join("data_sources", name)
    config_path = os.path.join(directory, "config.json")
    if not os.path.exists(config_path):
        return jsonify({"rois": [], "filename": "None"})
    with open(config_path, "r") as f:
        cfg = json.load(f)
    roi_file = cfg.get("rois", "rois.json")
    roi_path = os.path.join(directory, roi_file)
    if not os.path.exists(roi_path):
        return jsonify({"rois": [], "filename": roi_file})
    with open(roi_path, "r") as f:
        rois = json.load(f)
    if isinstance(rois, list):
        for idx, r in enumerate(rois):
            if isinstance(r, dict) and "id" not in r:
                r["id"] = str(idx + 1)
    return jsonify({"rois": rois, "filename": roi_file})

# ✅ โหลด ROI ตามพาธที่ระบุใน config
@app.route("/load_roi_file")
async def load_roi_file():
    path = request.args.get("path", "")
    if not path or not os.path.exists(path):
        return jsonify({"rois": [], "filename": "None"})
    with open(path, "r") as f:
        rois = json.load(f)
    if isinstance(rois, list):
        for idx, r in enumerate(rois):
            if isinstance(r, dict) and "id" not in r:
                r["id"] = str(idx + 1)
    return jsonify({"rois": rois, "filename": os.path.basename(path)})

# ✅ ส่ง snapshot 1 เฟรม (ใช้ในหน้า inference)
@app.route("/ws_snapshot/<int:cam_id>")
async def ws_snapshot(cam_id: int):
    worker = camera_workers.get(cam_id)
    if worker is None:
        return "Camera not initialized", 400
    frame = await worker.read()
    if frame is None:
        return "Camera error", 500
    _, buffer = cv2.imencode('.jpg', frame)
    return await send_file(
        bytes(buffer),
        mimetype="image/jpeg",
        as_attachment=False,
        download_name="snapshot.jpg"
    )

if __name__ == "__main__":
    parser = argparse.ArgumentParser(description="Run VisionROI server")
    parser.add_argument(
        "--port", type=int, default=5000, help="Port for the web server"
    )
    args = parser.parse_args()
    app.run(port=args.port)<|MERGE_RESOLUTION|>--- conflicted
+++ resolved
@@ -585,7 +585,6 @@
     inference_tasks[cam_id], resp, status = await start_camera_task(
         cam_id, inference_tasks, run_inference_loop
     )
-<<<<<<< HEAD
     return resp, status
 
 
@@ -593,11 +592,9 @@
 async def start_inference(cam_id: int):
     data = await request.get_json() or {}
     resp, status = await apply_start_inference(cam_id, data)
-=======
     if status == 200:
         inference_started[cam_id] = True
         save_state(active_sources, active_modules, inference_started)
->>>>>>> f878fdb6
     return jsonify(resp), status
 
 
