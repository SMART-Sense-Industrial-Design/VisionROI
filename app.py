--- conflicted
+++ resolved
@@ -677,7 +677,6 @@
         processed_modules: set[str] = set()
         cam_id_clean = _clean_optional_str(notif.get("cam_id"))
         source_clean = _clean_optional_str(notif.get("source"))
-<<<<<<< HEAD
         reported_count_raw = notif.get("count")
         try:
             reported_roi_count = int(float(reported_count_raw))
@@ -685,8 +684,7 @@
                 reported_roi_count = None
         except (TypeError, ValueError):
             reported_roi_count = None
-=======
->>>>>>> 0843ccbe
+
         for result in results:
             if not isinstance(result, dict):
                 continue
@@ -789,14 +787,12 @@
             }
         )
 
-<<<<<<< HEAD
         if (
             reported_roi_count is not None
             and reported_roi_count > processed_roi_count
         ):
             processed_roi_count = reported_roi_count
-=======
->>>>>>> 0843ccbe
+
         if processed_roi_count and cam_id_clean:
             frame_timestamp_iso = _to_iso(ts) or (
                 str(notif.get("timestamp")).strip()
