--- conflicted
+++ resolved
@@ -603,17 +603,12 @@
             continue
         cfg = camera_cfgs.get(str(cam_id))
         if not cfg:
-<<<<<<< HEAD
             # หากไม่มีข้อมูล config ของกล้อง ให้ข้ามเพื่อไม่ให้ state เสียหาย
             print(f"resume warning missing camera settings for cam {cam_id}")
             continue
         # หากไม่ได้ระบุชื่อ source ใน cfg ให้ใช้ค่าที่บันทึกไว้
         cfg.setdefault("name", active_sources.get(cam_id, ""))
-=======
-            # หากไม่มีการบันทึก config ของกล้องไว้ ให้ข้ามเพื่อไม่ให้ state เสียหาย
-            print(f"resume warning missing camera settings for cam {cam_id}")
-            continue
->>>>>>> 235faad8
+
         try:
             resp, status = await apply_set_camera(cam_id, cfg)
             if status != 200:
