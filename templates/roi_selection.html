{% extends "base.html" %}
{% block title %}ROI Selection{% endblock %}
{% block content %}

<style>
    #video { border: 1px solid black; position: relative; }
    #canvas {
        position: absolute;
        left: 0;
        top: 0;
        z-index: 1;
        pointer-events: none;
    }
</style>

<select id="sourceSelect"></select>
<button id="startBtn">Start</button>
<button id="stopBtn" disabled>Stop</button>
<button id="saveBtn">Save All</button>
<button id="clearBtn">Clear All</button>
<br><br>
<div id="frameContainer" style="position: relative; display: inline-block;">
    <img id="video" />
    <canvas id="canvas"></canvas>
</div>

<script>
    (function() {
        let socket;
        let rois = [];
        let currentPoints = [];
        let currentSource = "";
        let initialized = false;
        let isStreaming = false;
        const cam = 1;

        const video = document.getElementById("video");
        const canvas = document.getElementById("canvas");
        const frameContainer = document.getElementById("frameContainer");
        const ctx = canvas.getContext("2d");
        const startBtn = document.getElementById("startBtn");
        const stopBtn = document.getElementById("stopBtn");

        video.onload = () => {
            if (!initialized || canvas.width !== video.naturalWidth || canvas.height !== video.naturalHeight) {
                canvas.width = video.naturalWidth;
                canvas.height = video.naturalHeight;
                canvas.style.width = video.naturalWidth + 'px';
                canvas.style.height = video.naturalHeight + 'px';
                frameContainer.style.width = video.naturalWidth + 'px';
                frameContainer.style.height = video.naturalHeight + 'px';
                initialized = true;
            }
            drawAllRois();
            URL.revokeObjectURL(video.src);
        };

        async function loadSources() {
            const res = await fetch("/source_list");
            const data = await res.json();
            const select = document.getElementById("sourceSelect");
            select.innerHTML = '';

            data.forEach(item => {
                const opt = document.createElement("option");
                opt.value = item.name;
                opt.textContent = item.name;
                select.appendChild(opt);
            });
        }

        loadSources();

        async function startStream() {
            if (isStreaming) return;
            const name = document.getElementById("sourceSelect").value;
            if (!name) {
                alert("Select source first");
                return;
            }
            currentSource = name;
            const cfg = await fetch(`/source_config?name=${encodeURIComponent(name)}`).then(r => r.json());
            await fetch(`/set_camera/${cam}`, {
                method: "POST",
                headers: { "Content-Type": "application/json" },
                body: JSON.stringify({ name, source: cfg.source })
            });
            await fetch(`/start_roi_stream/${cam}`, { method: "POST" });
            socket = new WebSocket(`ws://${location.host}/ws_roi/${cam}`);
            socket.binaryType = "arraybuffer";
            socket.onmessage = function(event) {
                const blob = new Blob([event.data], { type: "image/jpeg" });
                video.src = URL.createObjectURL(blob);
            };
            socket.onclose = function() {
                socket = null;
                console.log("ROI stream closed");
            };
            await loadRois();
            isStreaming = true;
            startBtn.disabled = true;
            stopBtn.disabled = false;
        }

        async function stopStream() {
            if (socket) {
                socket.close();
                socket = null;
            }
            await fetch(`/stop_roi_stream/${cam}`, { method: "POST" });
            isStreaming = false;
            startBtn.disabled = false;
            startBtn.textContent = "Resume";
            stopBtn.disabled = true;
        }

        frameContainer.addEventListener('click', (e) => {
            const rect = frameContainer.getBoundingClientRect();
            const scaleX = canvas.width / rect.width;
            const scaleY = canvas.height / rect.height;
            const x = (e.clientX - rect.left) * scaleX;
            const y = (e.clientY - rect.top) * scaleY;
            currentPoints.push({ x, y });
            if (currentPoints.length === 4) {
                const roiId = prompt("ROI id?");
                if (roiId !== null) {
                    rois.push({ id: roiId, points: [...currentPoints] });
                }
                currentPoints = [];
            }
            drawAllRois();
        });

        function drawAllRois() {
            ctx.clearRect(0, 0, canvas.width, canvas.height);
            rois.forEach(r => {
                if (!r.points || r.points.length === 0) return;
                ctx.beginPath();
                ctx.moveTo(r.points[0].x, r.points[0].y);
                for (let i = 1; i < r.points.length; i++) {
                    ctx.lineTo(r.points[i].x, r.points[i].y);
                }
                ctx.closePath();
                ctx.strokeStyle = 'blue';
                ctx.lineWidth = 2;
                ctx.stroke();
                r.points.forEach(p => {
                    ctx.beginPath();
<<<<<<< HEAD
                    ctx.arc(p.x, p.y, 5, 0, 2 * Math.PI);
=======
                    ctx.arc(p.x, p.y, 3, 0, 2 * Math.PI);
>>>>>>> 868d0758
                    ctx.fillStyle = 'blue';
                    ctx.fill();
                });
                if (r.id !== undefined) {
                    ctx.font = '16px sans-serif';
                    ctx.fillStyle = 'blue';
                    ctx.fillText(r.id, r.points[0].x, Math.max(10, r.points[0].y - 5));
                }
            });
            if (currentPoints.length > 0) {
                ctx.beginPath();
                ctx.moveTo(currentPoints[0].x, currentPoints[0].y);
                for (let i = 1; i < currentPoints.length; i++) {
                    ctx.lineTo(currentPoints[i].x, currentPoints[i].y);
                }
                ctx.strokeStyle = 'red';
                ctx.lineWidth = 2;
                ctx.stroke();
                currentPoints.forEach(p => {
                    ctx.beginPath();
<<<<<<< HEAD
                    ctx.arc(p.x, p.y, 5, 0, 2 * Math.PI);
=======
                    ctx.arc(p.x, p.y, 3, 0, 2 * Math.PI);
>>>>>>> 868d0758
                    ctx.fillStyle = 'red';
                    ctx.fill();
                });
            }
        }

        async function loadRois() {
            if (!currentSource) {
                rois = [];
                currentPoints = [];
                drawAllRois();
                return;
            }
            const res = await fetch(`/load_roi/${encodeURIComponent(currentSource)}`);
            const data = await res.json();
            rois = data.rois.map((r, idx) => {
                let pts = r.points;
                if (!pts && "x" in r && "y" in r && "width" in r && "height" in r) {
                    pts = [
                        { x: r.x, y: r.y },
                        { x: r.x + r.width, y: r.y },
                        { x: r.x + r.width, y: r.y + r.height },
                        { x: r.x, y: r.y + r.height }
                    ];
                }
                return {
                    id: r.id ?? String(idx + 1),
                    points: pts || []
                };
            });
            currentPoints = [];
            drawAllRois();
        }

        function saveAllRois() {
            if (rois.length === 0) {
                alert("No ROI selected.");
                return;
            }
            if (!confirm("Save all ROIs?")) return;

            fetch(`/save_roi`, {
                method: "POST",
                headers: { "Content-Type": "application/json" },
                body: JSON.stringify({ rois: rois, source: currentSource })
            })
            .then(res => res.json())
            .then(data => {
                alert("Saved to: " + data.filename);
                loadRois();
            });
        }

        function clearAllRois() {
            if (rois.length === 0) {
                alert("No ROI to clear.");
                return;
            }
            if (!confirm("Clear all ROIs?")) return;

            rois = [];
            currentPoints = [];
            drawAllRois();

            fetch(`/save_roi`, {
                method: "POST",
                headers: { "Content-Type": "application/json" },
                body: JSON.stringify({ rois: rois, source: currentSource })
            })
            .then(res => res.json())
            .then(data => {
                alert("Cleared. Saved to: " + data.filename);
                loadRois();
            });
        }

        startBtn.addEventListener('click', startStream);
        stopBtn.addEventListener('click', stopStream);
        document.getElementById('saveBtn').addEventListener('click', saveAllRois);
        document.getElementById('clearBtn').addEventListener('click', clearAllRois);

        function cleanup() {
            if (isStreaming) {
                stopStream();
            }
            rois = [];
            currentPoints = [];
            currentSource = "";
            const select = document.getElementById("sourceSelect");
            if (select) {
                select.value = "";
            }
            drawAllRois();
        }

        window.onPageUnload = cleanup;
        window.startStream = startStream;
        window.stopStream = stopStream;
        window.saveAllRois = saveAllRois;
        window.clearAllRois = clearAllRois;
    })();
</script>
{% endblock %}<|MERGE_RESOLUTION|>--- conflicted
+++ resolved
@@ -146,11 +146,8 @@
                 ctx.stroke();
                 r.points.forEach(p => {
                     ctx.beginPath();
-<<<<<<< HEAD
                     ctx.arc(p.x, p.y, 5, 0, 2 * Math.PI);
-=======
-                    ctx.arc(p.x, p.y, 3, 0, 2 * Math.PI);
->>>>>>> 868d0758
+
                     ctx.fillStyle = 'blue';
                     ctx.fill();
                 });
@@ -171,11 +168,8 @@
                 ctx.stroke();
                 currentPoints.forEach(p => {
                     ctx.beginPath();
-<<<<<<< HEAD
                     ctx.arc(p.x, p.y, 5, 0, 2 * Math.PI);
-=======
-                    ctx.arc(p.x, p.y, 3, 0, 2 * Math.PI);
->>>>>>> 868d0758
+
                     ctx.fillStyle = 'red';
                     ctx.fill();
                 });
