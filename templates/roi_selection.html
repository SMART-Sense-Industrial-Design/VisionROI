--- conflicted
+++ resolved
@@ -597,11 +597,8 @@
                             { x: r.x, y: r.y + r.height }
                         ];
                     }
-<<<<<<< HEAD
                     const pg = r.page ?? r.group ?? r.name ?? '';
-=======
-                    const pg = r.page_name ?? r.group ?? r.name ?? '';
->>>>>>> 718c2013
+
                     return {
                         id: r.id ?? String(idx + 1),
                         page: pg,
