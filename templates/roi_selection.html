--- conflicted
+++ resolved
@@ -2,30 +2,12 @@
 {% block title %}ROI Selection{% endblock %}
 {% block content %}
 
-<<<<<<< HEAD
 <select id="sourceSelect"></select>
 <button id="startBtn">Start</button>
 <button id="stopBtn" disabled>Stop</button>
 <button id="saveBtn">Save All</button>
 <button id="clearBtn">Clear All</button>
-=======
-<style>
-    #video { border: 1px solid black; position: relative; }
-    #canvas {
-        position: absolute;
-        left: 0;
-        top: 0;
-        z-index: 1;
-        pointer-events: none;
-    }
-</style>
-
-<select id="sourceSelect" class="form-select d-inline-block w-auto mb-2"></select>
-<button id="startBtn" class="btn btn-primary me-2">Start</button>
-<button id="stopBtn" class="btn btn-danger me-2" disabled>Stop</button>
-<button id="saveBtn" class="btn btn-success me-2">Save All</button>
-<button id="clearBtn" class="btn btn-secondary">Clear All</button>
->>>>>>> d6236991
+
 <br><br>
 <div id="frameContainer" style="position: relative; display: inline-block;">
     <img id="video" />
