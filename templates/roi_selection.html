{% extends "base.html" %}
{% block title %}ROI Selection{% endblock %}
{% block content %}

<select id="sourceSelect"></select>
<button id="startBtn">Start</button>
<button id="stopBtn" disabled>Stop</button>
<button id="clearBtn">Clear All</button>

<br><br>
<div id="frameContainer" style="position: relative; display: inline-block;">
    <div id="toolMenu" style="position:absolute; top:10px; left:10px; display:flex; flex-direction:column; gap:5px; z-index:10;">
        <button id="pickToolBtn">Pick Points</button>
        <button id="rectToolBtn">Rectangle</button>
    </div>
    <img id="video" />
    <canvas id="canvas"></canvas>
</div>
<div id="toolMenu" style="display:inline-block; vertical-align: top; margin-left:10px;">
    <button id="pickToolBtn">Pick Points</button>
    <button id="rectToolBtn">Rectangle</button>
</div>

<div id="roiList"></div>

<script>
    (function() {
        let socket;
        let rois = [];
        let currentPoints = [];
        let hoverPoint = null;

        let rectStart = null;
        let rectEnd = null;
        let drawingRect = false;

        let currentSource = "";
        let modules = [];
        let initialized = false;
        let isStreaming = false;
        let hasStarted = false;
        const cam = 1;
        let currentTool = 'pick';

        const video = document.getElementById("video");
        const canvas = document.getElementById("canvas");
        const frameContainer = document.getElementById("frameContainer");
        const ctx = canvas.getContext("2d");
        const startBtn = document.getElementById("startBtn");
        const stopBtn = document.getElementById("stopBtn");
        const pickToolBtn = document.getElementById("pickToolBtn");
        const rectToolBtn = document.getElementById("rectToolBtn");

        pickToolBtn.classList.add('active');
<<<<<<< HEAD
        pickToolBtn.addEventListener('click', (e) => {
            e.stopPropagation();
=======
        pickToolBtn.addEventListener('click', () => {
>>>>>>> e37c0ce1
            currentTool = 'pick';
            currentPoints = [];
            drawingRect = false;
            rectStart = null;
            hoverPoint = null;
            pickToolBtn.classList.add('active');
            rectToolBtn.classList.remove('active');
            drawAllRois();
        });
<<<<<<< HEAD
        rectToolBtn.addEventListener('click', (e) => {
            e.stopPropagation();
            currentTool = 'rect';
            currentPoints = [];
            drawingRect = false;
            rectStart = null;
            hoverPoint = null;
=======
        rectToolBtn.addEventListener('click', () => {
            currentTool = 'rect';
            currentPoints = [];
>>>>>>> e37c0ce1
            pickToolBtn.classList.remove('active');
            rectToolBtn.classList.add('active');
            drawAllRois();
        });

        video.onload = () => {
            if (!initialized || canvas.width !== video.naturalWidth || canvas.height !== video.naturalHeight) {
                canvas.width = video.naturalWidth;
                canvas.height = video.naturalHeight;
                canvas.style.width = video.naturalWidth + 'px';
                canvas.style.height = video.naturalHeight + 'px';
                frameContainer.style.width = video.naturalWidth + 'px';
                frameContainer.style.height = video.naturalHeight + 'px';
                initialized = true;
            }
            drawAllRois();
            URL.revokeObjectURL(video.src);
        };

        async function loadSources() {
            const res = await fetch("/source_list");
            const data = await res.json();
            const select = document.getElementById("sourceSelect");
            select.innerHTML = '';

            data.forEach(item => {
                const opt = document.createElement("option");
                opt.value = item.name;
                opt.textContent = item.name;
                select.appendChild(opt);
            });
        }

        async function loadModules() {
            try {
                const res = await fetch('/inference_modules');
                if (!res.ok) throw new Error('Bad response');
                modules = await res.json();
                renderRoiList();
            } catch (err) {
                console.error('Failed to load modules', err);
                modules = [];
                renderRoiList();
            }
        }

        function openSocket() {
            socket = new WebSocket(`ws://${location.host}/ws_roi/${cam}`);
            socket.binaryType = "arraybuffer";
            socket.onmessage = function(event) {
                const blob = new Blob([event.data], { type: "image/jpeg" });
                video.src = URL.createObjectURL(blob);
            };
            socket.onclose = function() {
                socket = null;
                isStreaming = false;
                stopBtn.disabled = true;
                startBtn.disabled = false;
                hasStarted = false;
                console.log("ROI stream closed");
            };
        }

        async function checkStatus() {
            const res = await fetch(`/roi_stream_status/${cam}`);
            const data = await res.json();
            if (data.running) {
                const select = document.getElementById("sourceSelect");
                if (data.source) {
                    select.value = data.source;
                    currentSource = data.source;
                    await loadRois();
                }
                openSocket();
                isStreaming = true;
                startBtn.disabled = true;
                startBtn.textContent = "Start";
                stopBtn.disabled = false;
            } else {
                startBtn.disabled = false;
                startBtn.textContent = "Start";
                stopBtn.disabled = true;
            }
        }

        async function startStream() {
            if (hasStarted) return;
            if (isStreaming) return;
            hasStarted = true;
            const name = document.getElementById("sourceSelect").value;
            if (!name) {
                if (typeof showAlert === 'function') showAlert('Select source first', 'error');
                return;
            }
            startBtn.disabled = true;
            currentSource = name;
            const cfg = await fetch(`/source_config?name=${encodeURIComponent(name)}`).then(r => r.json());
            const { module, ...cfgNoModule } = cfg;
            const setRes = await fetch(`/set_camera/${cam}`, {
                method: "POST",
                headers: { "Content-Type": "application/json" },
                body: JSON.stringify(cfgNoModule)
            });
            if (!setRes.ok) {
                if (typeof showAlert === 'function') showAlert('Failed to set camera', 'error');
                isStreaming = false;
                startBtn.disabled = false;
                stopBtn.disabled = true;
                return;
            }
            const startRes = await fetch(`/start_roi_stream/${cam}`, { method: "POST" });
            if (!startRes.ok) {
                if (typeof showAlert === 'function') showAlert('Failed to start ROI stream', 'error');
                isStreaming = false;
                startBtn.disabled = false;
                stopBtn.disabled = true;
                return;
            }
            openSocket();
            await loadRois();
            isStreaming = true;
            stopBtn.disabled = false;
            startBtn.textContent = "Start";
        }

        async function stopStream() {
            if (socket) {
                socket.close();
                socket = null;
            }
            try {
                await fetch(`/stop_roi_stream/${cam}`, { method: 'POST', keepalive: true });
            } catch (err) {
                console.error('Failed to stop ROI stream', err);
            }
            isStreaming = false;
            hasStarted = false;
            stopBtn.disabled = true;
            startBtn.disabled = false;
        }

        frameContainer.addEventListener('click', (e) => {
<<<<<<< HEAD
=======
            if (currentTool !== 'pick' || drawingRect) return;
>>>>>>> e37c0ce1
            const rect = frameContainer.getBoundingClientRect();
            const scaleX = canvas.width / rect.width;
            const scaleY = canvas.height / rect.height;
            const x = (e.clientX - rect.left) * scaleX;
            const y = (e.clientY - rect.top) * scaleY;

            if (currentTool === 'pick' && !drawingRect) {
                currentPoints.push({ x, y });
                if (currentPoints.length === 4) {
                    const roiId = prompt("ROI id?");
                    if (roiId !== null) {
                        let selectedModule = null;
                        if (modules.length > 0) {
                            selectedModule = prompt("Module? (" + modules.join(", ") + ")");
                        }
                        rois.push({
                            id: roiId,
                            module: selectedModule,
                            points: currentPoints.slice()
                        });
                        renderRoiList();
                        fetch('/save_roi', {
                            method: 'POST',
                            headers: { 'Content-Type': 'application/json' },
                            body: JSON.stringify({ rois: rois, source: currentSource })
                        });
                    }
                    currentPoints = [];
                }
<<<<<<< HEAD
            } else if (currentTool === 'rect') {
                if (!drawingRect) {
                    rectStart = { x, y };
                    drawingRect = true;
                } else {
                    rectEnd = { x, y };
                    const x1 = Math.min(rectStart.x, rectEnd.x);
                    const y1 = Math.min(rectStart.y, rectEnd.y);
                    const x2 = Math.max(rectStart.x, rectEnd.x);
                    const y2 = Math.max(rectStart.y, rectEnd.y);
                    const points = [
                        { x: x1, y: y1 },
                        { x: x2, y: y1 },
                        { x: x2, y: y2 },
                        { x: x1, y: y2 }
                    ];
                    const roiId = prompt("ROI id?");
                    if (roiId !== null) {
                        let selectedModule = null;
                        if (modules.length > 0) {
                            selectedModule = prompt("Module? (" + modules.join(", ") + ")");
                        }
                        rois.push({ id: roiId, module: selectedModule, points });
                        renderRoiList();
                        fetch('/save_roi', {
                            method: 'POST',
                            headers: { 'Content-Type': 'application/json' },
                            body: JSON.stringify({ rois: rois, source: currentSource })
                        });
                    }
                    rectStart = null;
                    rectEnd = null;
                    drawingRect = false;
                    hoverPoint = null;
                }
=======
                currentPoints = [];
            }
            drawAllRois();
        });

        frameContainer.addEventListener('mousedown', (e) => {
            if (currentTool !== 'rect') return;
            currentPoints = [];
            const rect = frameContainer.getBoundingClientRect();
            const scaleX = canvas.width / rect.width;
            const scaleY = canvas.height / rect.height;
            const x = (e.clientX - rect.left) * scaleX;
            const y = (e.clientY - rect.top) * scaleY;
            rectStart = { x, y };
            drawingRect = true;
        });

        frameContainer.addEventListener('mouseup', (e) => {
            if (currentTool !== 'rect' || !drawingRect || !rectStart) return;
            const rect = frameContainer.getBoundingClientRect();
            const scaleX = canvas.width / rect.width;
            const scaleY = canvas.height / rect.height;
            const x = (e.clientX - rect.left) * scaleX;
            const y = (e.clientY - rect.top) * scaleY;
            rectEnd = { x, y };
            const x1 = Math.min(rectStart.x, rectEnd.x);
            const y1 = Math.min(rectStart.y, rectEnd.y);
            const x2 = Math.max(rectStart.x, rectEnd.x);
            const y2 = Math.max(rectStart.y, rectEnd.y);
            const points = [
                { x: x1, y: y1 },
                { x: x2, y: y1 },
                { x: x2, y: y2 },
                { x: x1, y: y2 }
            ];
            const roiId = prompt("ROI id?");
            if (roiId !== null) {
                let selectedModule = null;
                if (modules.length > 0) {
                    selectedModule = prompt("Module? (" + modules.join(", ") + ")");
                }
                rois.push({ id: roiId, module: selectedModule, points });
                renderRoiList();
                fetch('/save_roi', {
                    method: 'POST',
                    headers: { 'Content-Type': 'application/json' },
                    body: JSON.stringify({ rois: rois, source: currentSource })
                });
>>>>>>> e37c0ce1
            }
            rectStart = null;
            rectEnd = null;
            drawingRect = false;
            hoverPoint = null;
            drawAllRois();
        });

        frameContainer.addEventListener('mousemove', (e) => {
            const rect = frameContainer.getBoundingClientRect();
            const scaleX = canvas.width / rect.width;
            const scaleY = canvas.height / rect.height;
            const x = (e.clientX - rect.left) * scaleX;
            const y = (e.clientY - rect.top) * scaleY;
            if (drawingRect && rectStart && currentTool === 'rect') {
<<<<<<< HEAD
                hoverPoint = { x, y };
=======
                hoverPoint = {
                    x: Math.max(rectStart.x, x),
                    y: Math.max(rectStart.y, y)
                };
>>>>>>> e37c0ce1
            } else if (currentPoints.length > 0 && currentTool === 'pick') {
                hoverPoint = { x, y };
            } else {
                hoverPoint = null;
            }
            drawAllRois();
        });

        frameContainer.addEventListener('mouseleave', () => {
            hoverPoint = null;
            if (drawingRect && currentTool === 'rect') {
                drawingRect = false;
                rectStart = null;
            }
            drawAllRois();
        });

        function drawAllRois() {
            ctx.clearRect(0, 0, canvas.width, canvas.height);
            rois.forEach(r => {
                if (!r.points || r.points.length === 0) return;
                ctx.beginPath();
                ctx.moveTo(r.points[0].x, r.points[0].y);
                for (let i = 1; i < r.points.length; i++) {
                    ctx.lineTo(r.points[i].x, r.points[i].y);
                }
                ctx.closePath();
                ctx.strokeStyle = 'blue';
                ctx.lineWidth = 2;
                ctx.stroke();
                r.points.forEach(p => {
                    ctx.beginPath();
                    ctx.arc(p.x, p.y, 5, 0, 2 * Math.PI);
                    ctx.fillStyle = 'blue';
                    ctx.fill();
                });
                if (r.id !== undefined) {
                    ctx.font = '16px sans-serif';
                    ctx.fillStyle = 'blue';
                    ctx.fillText(r.id, r.points[0].x, Math.max(10, r.points[0].y - 5));
                }
            });
            if (currentPoints.length > 0) {
                ctx.beginPath();
                ctx.moveTo(currentPoints[0].x, currentPoints[0].y);
                for (let i = 1; i < currentPoints.length; i++) {
                    ctx.lineTo(currentPoints[i].x, currentPoints[i].y);
                }
                if (hoverPoint && !drawingRect) {
                    ctx.lineTo(hoverPoint.x, hoverPoint.y);
                }

                ctx.strokeStyle = 'red';
                ctx.lineWidth = 1;
                ctx.setLineDash([5, 5]);
                ctx.stroke();
                ctx.setLineDash([]);
                currentPoints.forEach(p => {
                    ctx.beginPath();
                    ctx.arc(p.x, p.y, 5, 0, 2 * Math.PI);
                    ctx.fillStyle = 'red';
                    ctx.fill();
                });
            }
            if (drawingRect && rectStart && hoverPoint) {
                const x = Math.min(rectStart.x, hoverPoint.x);
                const y = Math.min(rectStart.y, hoverPoint.y);
                const w = Math.abs(hoverPoint.x - rectStart.x);
                const h = Math.abs(hoverPoint.y - rectStart.y);
                ctx.save();
                ctx.setLineDash([5, 5]);
                ctx.strokeStyle = 'red';
                ctx.lineWidth = 1;
                ctx.strokeRect(x, y, w, h);
                ctx.restore();
            }
        }

        function renderRoiList() {
            const container = document.getElementById('roiList');
            if (!container) return;
            container.innerHTML = '';

            if (rois.length === 0) return;

            const table = document.createElement('table');
            table.className = 'table table-striped table-sm';
            const thead = document.createElement('thead');
            const headerRow = document.createElement('tr');
            ['ID', 'x', 'y', 'w', 'h', 'Module', 'Delete'].forEach(col => {
                const th = document.createElement('th');
                th.textContent = col;
                headerRow.appendChild(th);
            });
            thead.appendChild(headerRow);
            table.appendChild(thead);

            const tbody = document.createElement('tbody');
            rois.forEach((r, idx) => {
                const xs = r.points.map(p => p.x);
                const ys = r.points.map(p => p.y);
                const x = Math.min(...xs);
                const y = Math.min(...ys);
                const w = Math.max(...xs) - x;
                const h = Math.max(...ys) - y;
                const tr = document.createElement('tr');
                const idTd = document.createElement('td');
                idTd.textContent = r.id;
                tr.appendChild(idTd);
                [x, y, w, h].forEach(val => {
                    const td = document.createElement('td');
                    td.textContent = Math.round(val);
                    tr.appendChild(td);
                });
                const tdModule = document.createElement('td');
                const select = document.createElement('select');
                select.className = 'form-select form-select-sm';
                const empty = document.createElement('option');
                empty.value = '';
                empty.textContent = '';
                select.appendChild(empty);
                modules.forEach(m => {
                    const opt = document.createElement('option');
                    opt.value = m;
                    opt.textContent = m;
                    select.appendChild(opt);
                });
                select.value = r.module || '';
                select.addEventListener('change', e => updateRoiModule(idx, e.target.value));
                tdModule.appendChild(select);
                tr.appendChild(tdModule);

                const tdDel = document.createElement('td');
                const delBtn = document.createElement('button');
                delBtn.textContent = 'Delete';
                delBtn.className = 'btn btn-danger btn-sm';
                delBtn.addEventListener('click', () => deleteRoi(idx));
                tdDel.appendChild(delBtn);
                tr.appendChild(tdDel);
                tbody.appendChild(tr);
            });

            table.appendChild(tbody);
            container.appendChild(table);
        }

        async function loadRois() {
            if (!currentSource) {
                rois = [];
                currentPoints = [];
                drawAllRois();
                return;
            }
            const res = await fetch(`/load_roi/${encodeURIComponent(currentSource)}`);
            const data = await res.json();
            rois = data.rois.map((r, idx) => {
                let pts = r.points;
                if (!pts && "x" in r && "y" in r && "width" in r && "height" in r) {
                    pts = [
                        { x: r.x, y: r.y },
                        { x: r.x + r.width, y: r.y },
                        { x: r.x + r.width, y: r.y + r.height },
                        { x: r.x, y: r.y + r.height }
                    ];
                }
                return {
                    id: r.id ?? String(idx + 1),
                    module: r.module ?? null,
                    points: pts || []
                };
            });
            currentPoints = [];
            drawAllRois();
            renderRoiList();
        }

        function clearAllRois() {
            if (rois.length === 0) {
                if (typeof showAlert === 'function') showAlert('No ROI to clear', 'error');
                return;
            }
            if (!confirm("Clear all ROIs?")) return;

            rois = [];
            currentPoints = [];
            drawAllRois();
            renderRoiList();

            fetch(`/save_roi`, {
                method: "POST",
                headers: { "Content-Type": "application/json" },
                body: JSON.stringify({ rois: rois, source: currentSource })
            })
            .then(res => res.json())
            .then(data => {
                if (typeof showAlert === 'function') showAlert('Cleared. Saved to: ' + data.filename, 'success');
                loadRois();
            });
        }

        function updateRoiModule(i, module) {
            rois[i].module = module;
            fetch('/save_roi', {
                method: 'POST',
                headers: { 'Content-Type': 'application/json' },
                body: JSON.stringify({ rois: rois, source: currentSource })
            });
        }

        function deleteRoi(i) {
            if (!confirm('Delete this ROI?')) return;
            rois.splice(i, 1);
            drawAllRois();
            renderRoiList();

            fetch(`/save_roi`, {
                method: 'POST',
                headers: { 'Content-Type': 'application/json' },
                body: JSON.stringify({ rois: rois, source: currentSource })
            })
            .then(res => res.json())
            .then(data => {
                if (typeof showAlert === 'function') showAlert('Deleted. Saved to: ' + data.filename, 'success');
            });

        }

        startBtn.addEventListener('click', startStream);
        stopBtn.addEventListener('click', stopStream);
        document.getElementById('clearBtn').addEventListener('click', clearAllRois);

        window.startStream = startStream;
        window.stopStream = stopStream;
        window.clearAllRois = clearAllRois;
        window.updateRoiModule = updateRoiModule;
        window.deleteRoi = deleteRoi;

        window.addEventListener('beforeunload', () => {
            stopStream();
        });

        (async () => {
            await loadSources();
            await loadModules();
            await checkStatus();
            if (typeof showAlert === 'function') showAlert('ROI selection ready', 'success');
        })();
    })();
</script>
{% endblock %}<|MERGE_RESOLUTION|>--- conflicted
+++ resolved
@@ -52,12 +52,9 @@
         const rectToolBtn = document.getElementById("rectToolBtn");
 
         pickToolBtn.classList.add('active');
-<<<<<<< HEAD
         pickToolBtn.addEventListener('click', (e) => {
             e.stopPropagation();
-=======
-        pickToolBtn.addEventListener('click', () => {
->>>>>>> e37c0ce1
+
             currentTool = 'pick';
             currentPoints = [];
             drawingRect = false;
@@ -67,7 +64,6 @@
             rectToolBtn.classList.remove('active');
             drawAllRois();
         });
-<<<<<<< HEAD
         rectToolBtn.addEventListener('click', (e) => {
             e.stopPropagation();
             currentTool = 'rect';
@@ -75,11 +71,7 @@
             drawingRect = false;
             rectStart = null;
             hoverPoint = null;
-=======
-        rectToolBtn.addEventListener('click', () => {
-            currentTool = 'rect';
-            currentPoints = [];
->>>>>>> e37c0ce1
+
             pickToolBtn.classList.remove('active');
             rectToolBtn.classList.add('active');
             drawAllRois();
@@ -222,10 +214,7 @@
         }
 
         frameContainer.addEventListener('click', (e) => {
-<<<<<<< HEAD
-=======
-            if (currentTool !== 'pick' || drawingRect) return;
->>>>>>> e37c0ce1
+
             const rect = frameContainer.getBoundingClientRect();
             const scaleX = canvas.width / rect.width;
             const scaleY = canvas.height / rect.height;
@@ -255,7 +244,6 @@
                     }
                     currentPoints = [];
                 }
-<<<<<<< HEAD
             } else if (currentTool === 'rect') {
                 if (!drawingRect) {
                     rectStart = { x, y };
@@ -291,56 +279,7 @@
                     drawingRect = false;
                     hoverPoint = null;
                 }
-=======
-                currentPoints = [];
-            }
-            drawAllRois();
-        });
-
-        frameContainer.addEventListener('mousedown', (e) => {
-            if (currentTool !== 'rect') return;
-            currentPoints = [];
-            const rect = frameContainer.getBoundingClientRect();
-            const scaleX = canvas.width / rect.width;
-            const scaleY = canvas.height / rect.height;
-            const x = (e.clientX - rect.left) * scaleX;
-            const y = (e.clientY - rect.top) * scaleY;
-            rectStart = { x, y };
-            drawingRect = true;
-        });
-
-        frameContainer.addEventListener('mouseup', (e) => {
-            if (currentTool !== 'rect' || !drawingRect || !rectStart) return;
-            const rect = frameContainer.getBoundingClientRect();
-            const scaleX = canvas.width / rect.width;
-            const scaleY = canvas.height / rect.height;
-            const x = (e.clientX - rect.left) * scaleX;
-            const y = (e.clientY - rect.top) * scaleY;
-            rectEnd = { x, y };
-            const x1 = Math.min(rectStart.x, rectEnd.x);
-            const y1 = Math.min(rectStart.y, rectEnd.y);
-            const x2 = Math.max(rectStart.x, rectEnd.x);
-            const y2 = Math.max(rectStart.y, rectEnd.y);
-            const points = [
-                { x: x1, y: y1 },
-                { x: x2, y: y1 },
-                { x: x2, y: y2 },
-                { x: x1, y: y2 }
-            ];
-            const roiId = prompt("ROI id?");
-            if (roiId !== null) {
-                let selectedModule = null;
-                if (modules.length > 0) {
-                    selectedModule = prompt("Module? (" + modules.join(", ") + ")");
-                }
-                rois.push({ id: roiId, module: selectedModule, points });
-                renderRoiList();
-                fetch('/save_roi', {
-                    method: 'POST',
-                    headers: { 'Content-Type': 'application/json' },
-                    body: JSON.stringify({ rois: rois, source: currentSource })
-                });
->>>>>>> e37c0ce1
+
             }
             rectStart = null;
             rectEnd = null;
@@ -356,14 +295,8 @@
             const x = (e.clientX - rect.left) * scaleX;
             const y = (e.clientY - rect.top) * scaleY;
             if (drawingRect && rectStart && currentTool === 'rect') {
-<<<<<<< HEAD
                 hoverPoint = { x, y };
-=======
-                hoverPoint = {
-                    x: Math.max(rectStart.x, x),
-                    y: Math.max(rectStart.y, y)
-                };
->>>>>>> e37c0ce1
+
             } else if (currentPoints.length > 0 && currentTool === 'pick') {
                 hoverPoint = { x, y };
             } else {
