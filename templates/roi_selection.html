--- conflicted
+++ resolved
@@ -1,20 +1,12 @@
 {% extends "base.html" %}
-<<<<<<< HEAD
 {% block title %}ROI Selection{% endblock %}
 {% block content %}
-=======
-{% block title %}Quart ROI Selector{% endblock %}
-{% block head %}
->>>>>>> 4e96f10d
+
 <style>
     #video { border: 1px solid black; position: relative; }
     #canvas { position: absolute; left: 0; top: 0; }
 </style>
-<<<<<<< HEAD
-=======
-{% endblock %}
-{% block content %}
->>>>>>> 4e96f10d
+
 <select id="sourceSelect"></select>
 <button onclick="startStream()">Start</button>
 <button onclick="stopStream()">Stop</button>
@@ -25,10 +17,7 @@
     <img id="video" />
     <canvas id="canvas"></canvas>
 </div>
-<<<<<<< HEAD
-=======
-
->>>>>>> 4e96f10d
+
 <script>
     let socket;
     let drawing = false;
@@ -57,10 +46,8 @@
         const res = await fetch("/data_sources");
         const data = await res.json();
         const select = document.getElementById("sourceSelect");
-<<<<<<< HEAD
         select.innerHTML = '';
-=======
->>>>>>> 4e96f10d
+
         data.forEach(name => {
             const opt = document.createElement("option");
             opt.value = name;
