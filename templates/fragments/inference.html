<h2>Inference with Saved ROI</h2>
<<<<<<< HEAD
<div id="cam1" class="cam-cell">
    <select id="cam1-sourceSelect"></select>
    <button id="cam1-startButton">Start</button>
    <button id="cam1-stopButton" disabled>Stop</button>
    <p id="cam1-status"></p>
    <div style="position: relative; display: inline-block;">
        <img id="cam1-video" width="320" height="240" />
    </div>
</div>
<div id="cam2" class="cam-cell">
    <select id="cam2-sourceSelect"></select>
    <button id="cam2-startButton">Start</button>
    <button id="cam2-stopButton" disabled>Stop</button>
    <p id="cam2-status"></p>
    <div style="position: relative; display: inline-block;">
        <img id="cam2-video" width="320" height="240" />
    </div>
</div>

<script>
    function createCameraController(cellId) {
        let socket;
        let rois = [];
        const cam = cellId.replace(/\D/g, '');
        const getEl = suffix => document.getElementById(`${cellId}-${suffix}`);
        const video = getEl('video');
        video.onload = () => URL.revokeObjectURL(video.src);
        const startButton = getEl('startButton');
        const stopButton = getEl('stopButton');
        const statusEl = getEl('status');
        const sourceSelect = getEl('sourceSelect');
=======
<div class="camera-grid">
  <div class="camera-cell">
    <select id="sourceSelect1"></select>
    <button id="startButton1">Start</button>
    <button id="stopButton1" disabled>Stop</button>
    <p id="status1"></p>
    <div style="position: relative; display: inline-block;">
      <img id="video1" width="320" height="240" />
    </div>
  </div>
  <div class="camera-cell">
    <select id="sourceSelect2"></select>
    <button id="startButton2">Start</button>
    <button id="stopButton2" disabled>Stop</button>
    <p id="status2"></p>
    <div style="position: relative; display: inline-block;">
      <img id="video2" width="320" height="240" />
    </div>
  </div>
</div>

<script>
    (function() {
        function setupCamera(idx) {
            let socket;
            let rois = [];
            const video = document.getElementById(`video${idx}`);
            video.onload = () => URL.revokeObjectURL(video.src);
            const startButton = document.getElementById(`startButton${idx}`);
            const stopButton = document.getElementById(`stopButton${idx}`);
            const statusEl = document.getElementById(`status${idx}`);
            const sourceSelect = document.getElementById(`sourceSelect${idx}`);
>>>>>>> b9f362d5

            startButton.onclick = startInference;
            stopButton.onclick = stopInference;

<<<<<<< HEAD
        async function loadSources() {
            const res = await fetch(`/source_list?cam=${cam}`);
            const data = await res.json();
            sourceSelect.innerHTML = '';
            data.forEach(item => {
                const opt = document.createElement('option');
                opt.value = item.name;
                opt.textContent = item.name;
                sourceSelect.appendChild(opt);
            });
        }

        async function startInference() {
            const name = sourceSelect.value;
            if (!name) {
                statusEl.innerText = 'Select source first';
                return;
            }
            const cfg = await fetch(`/source_config?name=${encodeURIComponent(name)}`).then(r => r.json());

            let roiPath = cfg.rois;
            if (!roiPath.startsWith('/')) {
                roiPath = `data_sources/${cfg.name}/${roiPath}`;
            }

            const camRes = await fetch(`/set_camera?cam=${cam}`, {
                method: 'POST',
                headers: {'Content-Type': 'application/json'},
                body: JSON.stringify({ name, source: cfg.source, ...cfg })
            });
            if (!camRes.ok) {
                statusEl.innerText = 'Camera error';
                return;
            }

            const res = await fetch(`/load_roi_file?path=${encodeURIComponent(roiPath)}`);
            const data = await res.json();
            statusEl.innerText = 'Loaded: ' + data.filename;
            rois = data.rois;

            const startRes = await fetch(`/start_inference?cam=${cam}`, {
                method: 'POST',
                headers: {'Content-Type': 'application/json'},
                body: JSON.stringify({ rois })
            });
            const startData = await startRes.json();
            if (startData.status === 'started' || startData.status === 'already_running') {
                openSocket();
                setRunningUI();
            }
        }

        async function stopInference() {
            await fetch(`/stop_inference?cam=${cam}`, { method: 'POST' });
            if (socket) {
                socket.close();
                socket = null;
            }
            statusEl.innerText = 'Stopped';
            startButton.innerText = 'Resume';
            startButton.disabled = false;
            stopButton.disabled = true;
        }

        function openSocket() {
            socket = new WebSocket(`ws://${location.host}/ws?cam=${cam}`);
            socket.binaryType = 'arraybuffer';
            socket.onmessage = function(event) {
                const blob = new Blob([event.data], { type: 'image/jpeg' });
                video.src = URL.createObjectURL(blob);
            };
        }

        async function checkStatus() {
            const name = sourceSelect.value;
            const res = await fetch(`/inference_status?cam=${cam}`);
            const data = await res.json();
            if (data.running && name) {
                openSocket();
                setRunningUI();
            } else {
                statusEl.innerText = 'Idle';
                startButton.innerText = 'Start';
                startButton.disabled = false;
                stopButton.disabled = true;
            }
        }

        function setRunningUI() {
            statusEl.innerText = 'Running';
            startButton.disabled = true;
            stopButton.disabled = false;
            startButton.innerText = 'Start';
        }

        (async () => {
            await loadSources();
            await checkStatus();
        })();
    }

    document.addEventListener('DOMContentLoaded', () => {
        createCameraController('cam1');
        createCameraController('cam2');
    });
=======
            async function loadSources() {
                const res = await fetch("/source_list");
                const data = await res.json();
                sourceSelect.innerHTML = '';
                data.forEach(item => {
                    const opt = document.createElement("option");
                    opt.value = item.name;
                    opt.textContent = item.name;
                    sourceSelect.appendChild(opt);
                });
            }

            async function startInference() {
                const name = sourceSelect.value;
                if (!name) {
                    statusEl.innerText = "Select source first";
                    return;
                }
                const cfg = await fetch(`/source_config?name=${encodeURIComponent(name)}`).then(r => r.json());

                let roiPath = cfg.rois;
                if (!roiPath.startsWith('/')) {
                    roiPath = `data_sources/${cfg.name}/${roiPath}`;
                }

                const camRes = await fetch("/set_camera", {
                    method: "POST",
                    headers: {"Content-Type": "application/json"},
                    body: JSON.stringify({ name, source: cfg.source, ...cfg })
                });
                if (!camRes.ok) {
                    statusEl.innerText = "Camera error";
                    return;
                }

                const res = await fetch(`/load_roi_file?path=${encodeURIComponent(roiPath)}`);
                const data = await res.json();
                statusEl.innerText = "Loaded: " + data.filename;
                rois = data.rois;

                const startRes = await fetch("/start_inference", {
                    method: "POST",
                    headers: {"Content-Type": "application/json"},
                    body: JSON.stringify({ rois })
                });
                const startData = await startRes.json();
                if (startData.status === "started" || startData.status === "already_running") {
                    openSocket();
                    setRunningUI();
                }
            }

            async function stopInference() {
                await fetch("/stop_inference", { method: "POST" });
                if (socket) {
                    socket.close();
                    socket = null;
                }
                statusEl.innerText = "Stopped";
                startButton.innerText = "Resume";
                startButton.disabled = false;
                stopButton.disabled = true;
            }

            function openSocket() {
                socket = new WebSocket("ws://" + location.host + "/ws");
                socket.binaryType = "arraybuffer";
                socket.onmessage = function(event) {
                    const blob = new Blob([event.data], { type: "image/jpeg" });
                    video.src = URL.createObjectURL(blob);
                };
            }

            async function checkStatus() {
                const name = sourceSelect.value;
                const res = await fetch("/inference_status");
                const data = await res.json();
                if (data.running && name) {
                    openSocket();
                    setRunningUI();
                } else {
                    statusEl.innerText = "Idle";
                    startButton.innerText = "Start";
                    startButton.disabled = false;
                    stopButton.disabled = true;
                }
            }

            function setRunningUI() {
                statusEl.innerText = "Running";
                startButton.disabled = true;
                stopButton.disabled = false;
                startButton.innerText = "Start";
            }

            (async () => {
                await loadSources();
                await checkStatus();
            })();
        }

        setupCamera(1);
        setupCamera(2);
    })();
>>>>>>> b9f362d5
</script><|MERGE_RESOLUTION|>--- conflicted
+++ resolved
@@ -1,5 +1,4 @@
 <h2>Inference with Saved ROI</h2>
-<<<<<<< HEAD
 <div id="cam1" class="cam-cell">
     <select id="cam1-sourceSelect"></select>
     <button id="cam1-startButton">Start</button>
@@ -31,45 +30,11 @@
         const stopButton = getEl('stopButton');
         const statusEl = getEl('status');
         const sourceSelect = getEl('sourceSelect');
-=======
-<div class="camera-grid">
-  <div class="camera-cell">
-    <select id="sourceSelect1"></select>
-    <button id="startButton1">Start</button>
-    <button id="stopButton1" disabled>Stop</button>
-    <p id="status1"></p>
-    <div style="position: relative; display: inline-block;">
-      <img id="video1" width="320" height="240" />
-    </div>
-  </div>
-  <div class="camera-cell">
-    <select id="sourceSelect2"></select>
-    <button id="startButton2">Start</button>
-    <button id="stopButton2" disabled>Stop</button>
-    <p id="status2"></p>
-    <div style="position: relative; display: inline-block;">
-      <img id="video2" width="320" height="240" />
-    </div>
-  </div>
-</div>
 
-<script>
-    (function() {
-        function setupCamera(idx) {
-            let socket;
-            let rois = [];
-            const video = document.getElementById(`video${idx}`);
-            video.onload = () => URL.revokeObjectURL(video.src);
-            const startButton = document.getElementById(`startButton${idx}`);
-            const stopButton = document.getElementById(`stopButton${idx}`);
-            const statusEl = document.getElementById(`status${idx}`);
-            const sourceSelect = document.getElementById(`sourceSelect${idx}`);
->>>>>>> b9f362d5
 
             startButton.onclick = startInference;
             stopButton.onclick = stopInference;
 
-<<<<<<< HEAD
         async function loadSources() {
             const res = await fetch(`/source_list?cam=${cam}`);
             const data = await res.json();
@@ -175,110 +140,5 @@
         createCameraController('cam1');
         createCameraController('cam2');
     });
-=======
-            async function loadSources() {
-                const res = await fetch("/source_list");
-                const data = await res.json();
-                sourceSelect.innerHTML = '';
-                data.forEach(item => {
-                    const opt = document.createElement("option");
-                    opt.value = item.name;
-                    opt.textContent = item.name;
-                    sourceSelect.appendChild(opt);
-                });
-            }
 
-            async function startInference() {
-                const name = sourceSelect.value;
-                if (!name) {
-                    statusEl.innerText = "Select source first";
-                    return;
-                }
-                const cfg = await fetch(`/source_config?name=${encodeURIComponent(name)}`).then(r => r.json());
-
-                let roiPath = cfg.rois;
-                if (!roiPath.startsWith('/')) {
-                    roiPath = `data_sources/${cfg.name}/${roiPath}`;
-                }
-
-                const camRes = await fetch("/set_camera", {
-                    method: "POST",
-                    headers: {"Content-Type": "application/json"},
-                    body: JSON.stringify({ name, source: cfg.source, ...cfg })
-                });
-                if (!camRes.ok) {
-                    statusEl.innerText = "Camera error";
-                    return;
-                }
-
-                const res = await fetch(`/load_roi_file?path=${encodeURIComponent(roiPath)}`);
-                const data = await res.json();
-                statusEl.innerText = "Loaded: " + data.filename;
-                rois = data.rois;
-
-                const startRes = await fetch("/start_inference", {
-                    method: "POST",
-                    headers: {"Content-Type": "application/json"},
-                    body: JSON.stringify({ rois })
-                });
-                const startData = await startRes.json();
-                if (startData.status === "started" || startData.status === "already_running") {
-                    openSocket();
-                    setRunningUI();
-                }
-            }
-
-            async function stopInference() {
-                await fetch("/stop_inference", { method: "POST" });
-                if (socket) {
-                    socket.close();
-                    socket = null;
-                }
-                statusEl.innerText = "Stopped";
-                startButton.innerText = "Resume";
-                startButton.disabled = false;
-                stopButton.disabled = true;
-            }
-
-            function openSocket() {
-                socket = new WebSocket("ws://" + location.host + "/ws");
-                socket.binaryType = "arraybuffer";
-                socket.onmessage = function(event) {
-                    const blob = new Blob([event.data], { type: "image/jpeg" });
-                    video.src = URL.createObjectURL(blob);
-                };
-            }
-
-            async function checkStatus() {
-                const name = sourceSelect.value;
-                const res = await fetch("/inference_status");
-                const data = await res.json();
-                if (data.running && name) {
-                    openSocket();
-                    setRunningUI();
-                } else {
-                    statusEl.innerText = "Idle";
-                    startButton.innerText = "Start";
-                    startButton.disabled = false;
-                    stopButton.disabled = true;
-                }
-            }
-
-            function setRunningUI() {
-                statusEl.innerText = "Running";
-                startButton.disabled = true;
-                stopButton.disabled = false;
-                startButton.innerText = "Start";
-            }
-
-            (async () => {
-                await loadSources();
-                await checkStatus();
-            })();
-        }
-
-        setupCamera(1);
-        setupCamera(2);
-    })();
->>>>>>> b9f362d5
 </script>