--- conflicted
+++ resolved
@@ -11,7 +11,6 @@
     <img src="{{ url_for('static', filename='images/logo.jpg') }}" class="logo" alt="logo">
     <h1>AI Stream Dashboard</h1>
   </header>
-<<<<<<< HEAD
   {% include 'partials/alert.html' %}
   <div class="sidenav">
 
@@ -19,18 +18,7 @@
     <a href="/create_source">➕ Create Source</a>
     <a href="/roi">📐 ROI Selection</a>
     <a href="/inference">🤖 Inference</a>
-=======
-  <div class="layout">
-    <nav class="sidenav" id="sidenav">
-      <a href="/home">🏠 Home</a>
-      <a href="/create_source">➕ Create Source</a>
-      <a href="/roi">📐 ROI Selection</a>
-      <a href="/inference">🤖 Inference</a>
-    </nav>
-    <main id="content">
-      {% block content %}{% endblock %}
-    </main>
->>>>>>> 91d9a3dc
+
   </div>
 
   <script>
