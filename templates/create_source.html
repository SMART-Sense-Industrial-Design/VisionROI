--- conflicted
+++ resolved
@@ -3,19 +3,13 @@
 {% block content %}
 
 <h2>Create Source</h2>
-<<<<<<< HEAD
 
 <div id="status-message"></div>
 <form method="POST" action="/create_source">
     <div>
         <label for="name">Name:</label>
         <input type="text" id="name" name="name" required>
-=======
-<form method="POST" action="/create_source" class="mb-4">
-    <div class="mb-3">
-        <label for="name" class="form-label">Name:</label>
-        <input type="text" id="name" name="name" class="form-control" required>
->>>>>>> aa7c9fdc
+
     </div>
     <div class="mb-3">
         <label for="source" class="form-label">Source:</label>
