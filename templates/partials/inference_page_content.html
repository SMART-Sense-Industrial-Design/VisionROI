--- conflicted
+++ resolved
@@ -9,10 +9,7 @@
             <p id="cam1-status"></p>
             <div class="video-wrapper">
                 <img id="cam1-video" width="320" height="240" />
-<<<<<<< HEAD
-=======
-                <canvas id="cam1-overlay" class="overlay"></canvas>
->>>>>>> b281e646
+
             </div>
         </div>
     </div>
@@ -22,26 +19,15 @@
 function createController(cellId){
     let socket;
     let running=false;
-<<<<<<< HEAD
     const cam=cellId.replace(/\D/g,'');
     const getEl=suffix=>document.getElementById(`${cellId}-${suffix}`);
     const video=getEl('video');
-=======
-    let rois=[];
-    const cam=cellId.replace(/\D/g,'');
-    const getEl=suffix=>document.getElementById(`${cellId}-${suffix}`);
-    const video=getEl('video');
-    video.onload=()=>{URL.revokeObjectURL(video.src);if(rois.length)drawOverlay();};
->>>>>>> b281e646
+
     const startButton=getEl('startButton');
     const stopButton=getEl('stopButton');
     const statusEl=getEl('status');
     const sourceSelect=getEl('sourceSelect');
-<<<<<<< HEAD
-=======
-    const overlay=getEl('overlay');
-    const overlayCtx=overlay.getContext('2d');
->>>>>>> b281e646
+
 
     startButton.onclick=startStream;
     stopButton.onclick=stopStream;
@@ -108,7 +94,6 @@
         const cfg=await cfgRes.json();
         let roiPath=cfg.rois;
         if(!roiPath.startsWith('/'))roiPath=`data_sources/${cfg.name}/${roiPath}`;
-<<<<<<< HEAD
         let roiList=[];
         try{
             const roiRes=await fetchWithStatus(`/load_roi_file?path=${encodeURIComponent(roiPath)}`);
@@ -118,8 +103,7 @@
             console.error('Failed to load ROI file',e);
             showAlert('Failed to load ROI file','error');
         }
-=======
->>>>>>> b281e646
+
         const startRes=await fetchWithStatus(`/start_inference/${cam}`,{
             method:'POST',headers:{'Content-Type':'application/json'},
             body:JSON.stringify({...cfg,rois:roiList})
@@ -127,10 +111,7 @@
         const startData=await startRes.json();
         if(startData.status==='started'||startData.status==='already_running'){
             openSocket();
-<<<<<<< HEAD
-=======
-            await loadRoiFile(roiPath);
->>>>>>> b281e646
+
             setRunningUI();
             showAlert('Stream started','success');
         }else{
@@ -140,41 +121,7 @@
         }
     }
 
-<<<<<<< HEAD
-=======
-    async function loadRoiFile(path){
-        try{
-            const roiRes=await fetchWithStatus(`/load_roi_file?path=${encodeURIComponent(path)}`);
-            const data=await roiRes.json();
-            rois=data.rois||[];
-            drawOverlay();
-        }catch(e){
-            console.error('Failed to load ROI file',e);
-            showAlert('Failed to load ROI file','error');
-        }
-    }
 
-    function drawOverlay(){
-        overlay.width=video.naturalWidth||video.width;
-        overlay.height=video.naturalHeight||video.height;
-        overlay.style.width=video.width+'px';
-        overlay.style.height=video.height+'px';
-        overlayCtx.clearRect(0,0,overlay.width,overlay.height);
-        rois.forEach(r=>{
-            if(!r.points)return;
-            overlayCtx.beginPath();
-            r.points.forEach((p,i)=>{
-                if(i===0)overlayCtx.moveTo(p.x,p.y);
-                else overlayCtx.lineTo(p.x,p.y);
-            });
-            overlayCtx.closePath();
-            overlayCtx.lineWidth=2;
-            overlayCtx.strokeStyle='lime';
-            overlayCtx.stroke();
-        });
-    }
-
->>>>>>> b281e646
     function openSocket(){
         socket=new WebSocket(`ws://${location.host}/ws/${cam}`);
         socket.binaryType='arraybuffer';
@@ -189,10 +136,7 @@
         running=false;
         await fetchWithStatus(`/stop_inference/${cam}`,{method:'POST'});
         if(socket){socket.close();socket=null;}
-<<<<<<< HEAD
-=======
-        overlayCtx.clearRect(0,0,overlay.width,overlay.height);
->>>>>>> b281e646
+
         video.src='';
         startButton.disabled=false;
         stopButton.disabled=true;
