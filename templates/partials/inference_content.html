--- conflicted
+++ resolved
@@ -128,35 +128,20 @@
             });
         }
 
-<<<<<<< HEAD
         function loadGroupOptions(rois) {
             groupSelect.innerHTML = '';
             const groups = Array.from(new Set(rois.map(r => r.group).filter(g => g !== undefined && g !== null && g !== '')));
-=======
-        function populateGroupSelect() {
-            groupSelect.innerHTML = '';
-            const allOption = document.createElement('option');
-            allOption.value = 'all';
-            allOption.textContent = 'All';
-            groupSelect.appendChild(allOption);
-            const groups = Array.from(new Set(allRois.map(r => r.group).filter(g => g != null)));
->>>>>>> a4788d7c
+
             groups.forEach(g => {
                 const opt = document.createElement('option');
                 opt.value = g;
                 opt.textContent = g;
                 groupSelect.appendChild(opt);
             });
-<<<<<<< HEAD
         }
 
         async function startInference() {
-=======
-            groupSelect.value = 'all';
-        }
-
-        async function startInference(customRois = null) {
->>>>>>> a4788d7c
+
             if (running) return;
             running = true;
             startButton.disabled = true;
@@ -185,32 +170,13 @@
                 return;
             }
 
-<<<<<<< HEAD
             const res = await fetchWithStatus(`/load_roi_file?path=${encodeURIComponent(roiPath)}`);
             const data = await res.json();
             statusEl.innerText = 'Loaded: ' + data.filename;
             rois = data.rois;
             loadGroupOptions(rois);
             renderRoiPlaceholders();
-=======
-            let roiList;
-            if (customRois) {
-                roiList = customRois;
-            } else {
-                let roiPath = cfg.rois;
-                if (!roiPath.startsWith('/')) {
-                    roiPath = `data_sources/${cfg.name}/${roiPath}`;
-                }
-                const res = await fetchWithStatus(`/load_roi_file?path=${encodeURIComponent(roiPath)}`);
-                const data = await res.json();
-                statusEl.innerText = 'Loaded: ' + data.filename;
-                allRois = data.rois;
-                rois = allRois;
-                renderRoiPlaceholders();
-                populateGroupSelect();
-                roiList = rois;
-            }
->>>>>>> a4788d7c
+
 
             const startRes = await fetchWithStatus(`/start_inference/${cam}`, {
                 method: 'POST',
@@ -295,13 +261,9 @@
                 }
                 const roiRes = await fetchWithStatus(`/load_roi_file?path=${encodeURIComponent(roiPath)}`);
                 const roiData = await roiRes.json();
-<<<<<<< HEAD
                 rois = roiData.rois;
                 loadGroupOptions(rois);
-=======
-                allRois = roiData.rois;
-                rois = allRois;
->>>>>>> a4788d7c
+
                 renderRoiPlaceholders();
                 populateGroupSelect();
                 setRunningUI();
