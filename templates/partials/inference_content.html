--- conflicted
+++ resolved
@@ -128,11 +128,8 @@
                 const y = Math.min(...ys) * scaleY;
                 const w = (Math.max(...xs) - Math.min(...xs)) * scaleX;
                 const h = (Math.max(...ys) - Math.min(...ys)) * scaleY;
-<<<<<<< HEAD
                 overlayCtx.strokeStyle = 'green';
-=======
-                overlayCtx.strokeStyle = 'red';
->>>>>>> c06dcee8
+
                 overlayCtx.lineWidth = 2;
                 overlayCtx.strokeRect(x, y, w, h);
             });
