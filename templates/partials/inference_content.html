<h2>Inference with Saved ROI</h2>
<p>Modules are defined in the ROI file.</p>
<div class="cam-row">
    <div class="card">
        <div id="cam1" class="cam-cell">
            <select id="cam1-sourceSelect" class="form-select mb-2"></select>
            <button id="cam1-startButton" class="btn btn-primary me-2">Start</button>
            <button id="cam1-stopButton" class="btn btn-danger" disabled>Stop</button>
            <p id="cam1-status"></p>
            <div class="video-wrapper">
                <img id="cam1-video" width="320" height="240" />
                <canvas id="cam1-overlay" class="roi-overlay"></canvas>
            </div>
        </div>
    </div>
    <div class="card roi-card">
        <select id="cam1-pageSelect" class="form-select mb-2"></select>
        <div id="cam1-rois" class="roi-grid"></div>
    </div>
</div>
  <script>
      (function() {
      function createCameraController(cellId) {
        let socket;
        let roiSocket;
        let rois = [];
        let allRois = [];
        let running = false;
        const cam = cellId.replace(/\D/g, '');
        const getEl = suffix => document.getElementById(`${cellId}-${suffix}`);
        const video = getEl('video');
        const overlay = getEl('overlay');
        const overlayCtx = overlay.getContext('2d');
        video.onload = () => {
            URL.revokeObjectURL(video.src);
            overlay.width = video.width;
            overlay.height = video.height;
            drawRoiBoxes();
        };
        const startButton = getEl('startButton');
        const stopButton = getEl('stopButton');
        const statusEl = getEl('status');
        const sourceSelect = getEl('sourceSelect');
        const pageSelect = getEl('pageSelect');
        const roiGrid = getEl('rois');

        startButton.onclick = () => startInference(null, 'all');
        stopButton.onclick = stopInference;
        pageSelect.onchange = switchPage;

        async function fetchWithStatus(url, options = {}) {
            statusEl.innerText = 'กำลังโหลด...';
            try {
                const res = await fetch(url, options);
                if (!res.ok) throw new Error('network');
                statusEl.innerText = 'สำเร็จ';
                return res;
            } catch (err) {
                statusEl.innerText = 'เกิดข้อผิดพลาด';
                throw err;
            }
        }

        async function loadSources() {
            try {
                const res = await fetchWithStatus('/source_list');
                if (!res.ok) throw new Error('Bad response');
                const data = await res.json();
                sourceSelect.innerHTML = '';
                if (data.length === 0) {
                    const opt = document.createElement('option');
                    opt.value = '';
                    opt.textContent = 'No sources available';
                    sourceSelect.appendChild(opt);
                    statusEl.innerText = 'Create a source first';
                    showAlert('No sources available', 'error');
                } else {
                    data.forEach(item => {
                        const opt = document.createElement('option');
                        opt.value = item.name;
                        opt.textContent = item.name;
                        sourceSelect.appendChild(opt);
                    });
                    showAlert('Sources loaded', 'success');
                }
            } catch (err) {
                console.error('Failed to load sources', err);
                sourceSelect.innerHTML = '';
                const opt = document.createElement('option');
                opt.value = '';
                opt.textContent = 'Error loading sources';
                sourceSelect.appendChild(opt);
                statusEl.innerText = 'Error fetching sources';
                showAlert('Failed to load sources', 'error');
            }
        }

        function renderRoiPlaceholders(list = rois) {
            roiGrid.innerHTML = '';
            list.forEach(r => {
                const item = document.createElement('div');
                item.className = 'roi-item';
                const title = document.createElement('h4');
                title.className = 'roi-title';
                title.textContent = r.name || `ROI ${r.id}`;
                const img = document.createElement('img');
                img.id = `${cellId}-roi-${r.id}`;
                img.className = 'roi-image';
                const p = document.createElement('p');
                p.id = `${cellId}-text-${r.id}`;
                p.className = 'roi-text';
                item.appendChild(title);
                item.appendChild(img);
                item.appendChild(p);
                roiGrid.appendChild(item);
            });
        }

        function drawRoiBoxes() {
            overlayCtx.clearRect(0, 0, overlay.width, overlay.height);
            const scaleX = overlay.width / (video.naturalWidth || overlay.width);
            const scaleY = overlay.height / (video.naturalHeight || overlay.height);
            rois.forEach(r => {
                if (!r.points || r.points.length === 0) return;
                const xs = r.points.map(p => p.x);
                const ys = r.points.map(p => p.y);
                const x = Math.min(...xs) * scaleX;
                const y = Math.min(...ys) * scaleY;
                const w = (Math.max(...xs) - Math.min(...xs)) * scaleX;
                const h = (Math.max(...ys) - Math.min(...ys)) * scaleY;
                overlayCtx.strokeStyle = 'green';
<<<<<<< HEAD
=======

>>>>>>> 0d0e810d
                overlayCtx.lineWidth = 2;
                overlayCtx.strokeRect(x, y, w, h);
            });
        }

        function loadPageOptions(list, selected = '') {
            pageSelect.innerHTML = '';
            const optSelect = document.createElement('option');
            optSelect.value = '';
            optSelect.textContent = '-- Select --';
            pageSelect.appendChild(optSelect);
            const optAll = document.createElement('option');
            optAll.value = 'all';
            optAll.textContent = 'All';
            pageSelect.appendChild(optAll);
            const pages = Array.from(
                new Set(list.map(r => r.page).filter(p => p))
            );
            pages.forEach(p => {
                const opt = document.createElement('option');
                opt.value = p;
                opt.textContent = p;
                pageSelect.appendChild(opt);
            });
            const stored = selected || localStorage.getItem(`${cellId}-page`) || '';
            pageSelect.value = stored;
        }

        async function startInference(roisOverride = null, selectedPage = '') {
            if (running) return;
            running = true;
            startButton.disabled = true;
            const name = sourceSelect.value;
            if (!name) {
                statusEl.innerText = 'Select source first';
                running = false;
                startButton.disabled = false;
                showAlert('Select source first', 'error');
                return;
            }
            const cfgRes = await fetchWithStatus(`/source_config?name=${encodeURIComponent(name)}`);
            const cfg = await cfgRes.json();

            const { module: _unused, ...camCfg } = cfg;
            const roiPath = `data_sources/${cfg.name}/rois.json`;
            const res = await fetchWithStatus(`/load_roi_file?path=${encodeURIComponent(roiPath)}`);
            const data = await res.json();
            statusEl.innerText = 'Loaded: ' + data.filename;
            allRois = (data.rois || []).filter(r => r.page);
            if (selectedPage) {
                localStorage.setItem(`${cellId}-page`, selectedPage);
            } else {
                localStorage.removeItem(`${cellId}-page`);
            }
            loadPageOptions(allRois, selectedPage);
            rois = roisOverride || (selectedPage && selectedPage !== 'all'
                ? allRois.filter(r => r.page === selectedPage)
                : selectedPage === 'all' ? allRois : []);
            if (rois.length > 0) {
                renderRoiPlaceholders();
                drawRoiBoxes();
            } else {
                roiGrid.innerHTML = '';
                overlayCtx.clearRect(0, 0, overlay.width, overlay.height);
            }

            const startRes = await fetchWithStatus(`/start_inference/${cam}`, {
                method: 'POST',
                headers: {'Content-Type': 'application/json'},
                body: JSON.stringify({ ...camCfg, rois })
            });
            const startData = await startRes.json();
            if (startData.status === 'started' || startData.status === 'already_running') {
                openSocket();
                if (rois.length > 0) {
                    openRoiSocket();
                    showAlert('Inference started', 'success');
                } else {
                    showAlert('Camera started', 'success');
                }
                setRunningUI();
            } else {
                running = false;
                startButton.disabled = false;
                showAlert('Failed to start inference', 'error');
            }
        }

        async function stopInference() {
            if (!running) return;
            running = false;
            await fetchWithStatus(`/stop_inference/${cam}`, { method: 'POST' });
            if (socket) {
                socket.close();
                socket = null;
            }
            if (roiSocket) {
                roiSocket.close();
                roiSocket = null;
            }
            // clear last frame and update UI
            video.src = '';
            roiGrid.innerHTML = '';
            overlayCtx.clearRect(0, 0, overlay.width, overlay.height);
            statusEl.innerText = 'Stopped';
            startButton.innerText = 'Resume';
            startButton.disabled = false;
            stopButton.disabled = true;
            showAlert('Inference stopped', 'info');
        }

        function openSocket() {
            socket = new WebSocket(`ws://${location.host}/ws/${cam}`);
            socket.binaryType = 'arraybuffer';
            socket.onmessage = function(event) {
                const blob = new Blob([event.data], { type: 'image/jpeg' });
                video.src = URL.createObjectURL(blob);
            };
        }

        function openRoiSocket() {
            roiSocket = new WebSocket(`ws://${location.host}/ws_roi_result/${cam}`);
            roiSocket.onmessage = function(event) {
                try {
                    const data = JSON.parse(event.data);
                    const imgEl = document.getElementById(`${cellId}-roi-${data.id}`);
                    if (imgEl) {
                        imgEl.src = `data:image/jpeg;base64,${data.image}`;
                    }
                    const textEl = document.getElementById(`${cellId}-text-${data.id}`);
                    if (textEl) {
                        textEl.textContent = data.text || '';
                    }
                } catch (e) {
                    console.error('ROI message error', e);
                }
            };
        }


        async function checkStatus() {
            const name = sourceSelect.value;
            const res = await fetchWithStatus(`/inference_status/${cam}`);
            const data = await res.json();
            if (data.running && name) {
                openSocket();
                const cfgRes = await fetchWithStatus(`/source_config?name=${encodeURIComponent(name)}`);
                const cfg = await cfgRes.json();
<<<<<<< HEAD
                const roiRes = await fetchWithStatus(
                    `/load_roi_file?path=${encodeURIComponent(
                        `data_sources/${cfg.name}/rois.json`
                    )}`
                );
=======
                const roiRes = await fetchWithStatus(`/load_roi_file?path=${encodeURIComponent(`data_sources/${cfg.name}/rois.json`)});
>>>>>>> 0d0e810d
                const roiData = await roiRes.json();
                allRois = (roiData.rois || []).filter(r => r.page);
                loadPageOptions(allRois);
                const stored = pageSelect.value;
                rois = stored === 'all' ? allRois : stored ? allRois.filter(r => r.page === stored) : [];
                await fetchWithStatus(`/start_inference/${cam}`, {
                    method: 'POST',
                    headers: { 'Content-Type': 'application/json' },
                    body: JSON.stringify({ rois })
                });
                if (rois.length > 0) {
                    renderRoiPlaceholders();
                    drawRoiBoxes();
                    openRoiSocket();
                } else {
                    overlayCtx.clearRect(0, 0, overlay.width, overlay.height);
                }
                setRunningUI();
                running = true;
            } else {
                statusEl.innerText = 'Idle';
                startButton.innerText = 'Start';
                startButton.disabled = false;
                stopButton.disabled = true;
                running = false;
            }
        }
        async function switchPage() {
            const selected = pageSelect.value;
            if (!selected) return;
            localStorage.setItem(`${cellId}-page`, selected);
            const filtered = selected === 'all' ? allRois : allRois.filter(r => r.page === selected);
            await stopInference();
            await startInference(filtered, selected);
        }

        function setRunningUI() {
            statusEl.innerText = 'Running';
            startButton.disabled = true;
            stopButton.disabled = false;
            startButton.innerText = 'Start';
        }

        (async () => {
            await loadSources();
            await checkStatus();
        })();

        return { stopInference };
    }

  // initialize controllers immediately (DOMContentLoaded already fired in fragments)
  const controllers = [
      createCameraController('cam1')
  ];
  })();
  </script><|MERGE_RESOLUTION|>--- conflicted
+++ resolved
@@ -129,10 +129,7 @@
                 const w = (Math.max(...xs) - Math.min(...xs)) * scaleX;
                 const h = (Math.max(...ys) - Math.min(...ys)) * scaleY;
                 overlayCtx.strokeStyle = 'green';
-<<<<<<< HEAD
-=======
-
->>>>>>> 0d0e810d
+
                 overlayCtx.lineWidth = 2;
                 overlayCtx.strokeRect(x, y, w, h);
             });
@@ -281,15 +278,12 @@
                 openSocket();
                 const cfgRes = await fetchWithStatus(`/source_config?name=${encodeURIComponent(name)}`);
                 const cfg = await cfgRes.json();
-<<<<<<< HEAD
                 const roiRes = await fetchWithStatus(
                     `/load_roi_file?path=${encodeURIComponent(
                         `data_sources/${cfg.name}/rois.json`
                     )}`
                 );
-=======
-                const roiRes = await fetchWithStatus(`/load_roi_file?path=${encodeURIComponent(`data_sources/${cfg.name}/rois.json`)});
->>>>>>> 0d0e810d
+
                 const roiData = await roiRes.json();
                 allRois = (roiData.rois || []).filter(r => r.page);
                 loadPageOptions(allRois);
