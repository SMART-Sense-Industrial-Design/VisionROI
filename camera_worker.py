--- conflicted
+++ resolved
@@ -444,15 +444,13 @@
             self._last_no_video_log = now
 
         self._restart_backend()
-<<<<<<< HEAD
         self._clear_frame_queue()
 
         # ถ้ารอเกินสักพัก ให้พยายามคืนหน่วยความจำกลับระบบปฏิบัติการ
         if waited > 5.0:
             gc.collect()
             malloc_trim()
-=======
->>>>>>> 37e480e6
+
 
         if sleep_after:
             time.sleep(min(max(self._restart_backoff or 0.2, 0.2), 2.0))
