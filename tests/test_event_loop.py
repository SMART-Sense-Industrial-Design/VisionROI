import asyncio
import contextlib
import time

<<<<<<< HEAD
from .stubs import stub_cv2, stub_quart
=======
from tests.stubs import stub_cv2, stub_quart
>>>>>>> e2e346db

quart_stub = stub_quart()
cv2_stub = stub_cv2()


class DummyCamera:
    def __init__(self, *a, **k):
        self.frames_read = 0

    def isOpened(self):
        return True

    def read(self):
        self.frames_read += 1
        # จำลองการบล็อก IO หรือการคำนวณที่ใช้เวลานาน
        time.sleep(0.005)
        return True, b"frame"

    def release(self):
        pass


cv2_stub.VideoCapture = DummyCamera
cv2_stub.imencode = lambda *a, **k: (True, b"data")
cv2_stub.rectangle = lambda *a, **k: None
cv2_stub.putText = lambda *a, **k: None
cv2_stub.resize = lambda img, dsize, fx=0, fy=0, **k: img
cv2_stub.destroyAllWindows = lambda: None

import app


async def ticker(duration: float = 0.5, interval: float = 0.01) -> int:
    count = 0
    end = time.monotonic() + duration
    while time.monotonic() < end:
        count += 1
        await asyncio.sleep(interval)
    return count


def test_event_loop_responsive():
    async def main():
        worker = app.CameraWorker(0, asyncio.get_running_loop())
        assert worker.start()
        app.camera_workers[0] = worker
        app.inference_rois[0] = []
        app.active_sources[0] = ""
        app.cv2.imencode = lambda ext, frame: (True, b"data")

        loop_task = asyncio.create_task(app.run_inference_loop(0))
        tick_task = asyncio.create_task(ticker())

        ticks = await tick_task
        loop_task.cancel()
        with contextlib.suppress(asyncio.CancelledError):
            await loop_task

        frames = worker.cap.frames_read
        await worker.stop()
        app.camera_workers[0] = None
        return ticks, frames

    ticks, frames = asyncio.run(main())
    # ยืนยันว่า event loop ยังคง responsive
    assert ticks > 20
    # ยืนยันว่ามีการอ่านเฟรมจำนวนมาก
    assert frames >= 9<|MERGE_RESOLUTION|>--- conflicted
+++ resolved
@@ -2,11 +2,8 @@
 import contextlib
 import time
 
-<<<<<<< HEAD
 from .stubs import stub_cv2, stub_quart
-=======
-from tests.stubs import stub_cv2, stub_quart
->>>>>>> e2e346db
+
 
 quart_stub = stub_quart()
 cv2_stub = stub_cv2()
