--- conflicted
+++ resolved
@@ -14,19 +14,13 @@
 ]
 
 [project.optional-dependencies]
-<<<<<<< HEAD
 extras = [
     "onnxruntime",
     "requests",
     "tensorflow",
     "torch",
 ]
-=======
-notify = ["requests"]
-onnx = ["onnxruntime"]
-tensorflow = ["tensorflow"]
-torch = ["torch"]
->>>>>>> 6dbfe861
+
 
 [tool.setuptools]
 package-dir = {"" = "src"}
